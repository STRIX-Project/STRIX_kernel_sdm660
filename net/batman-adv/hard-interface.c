/*
 * Copyright (C) 2007-2011 B.A.T.M.A.N. contributors:
 *
 * Marek Lindner, Simon Wunderlich
 *
 * This program is free software; you can redistribute it and/or
 * modify it under the terms of version 2 of the GNU General Public
 * License as published by the Free Software Foundation.
 *
 * This program is distributed in the hope that it will be useful, but
 * WITHOUT ANY WARRANTY; without even the implied warranty of
 * MERCHANTABILITY or FITNESS FOR A PARTICULAR PURPOSE. See the GNU
 * General Public License for more details.
 *
 * You should have received a copy of the GNU General Public License
 * along with this program; if not, write to the Free Software
 * Foundation, Inc., 51 Franklin Street, Fifth Floor, Boston, MA
 * 02110-1301, USA
 *
 */

#include "main.h"
#include "hard-interface.h"
#include "soft-interface.h"
#include "send.h"
#include "translation-table.h"
#include "routing.h"
#include "bat_sysfs.h"
#include "originator.h"
#include "hash.h"

#include <linux/if_arp.h>

<<<<<<< HEAD
/* protect update critical side of hardif_list - but not the content */
static DEFINE_SPINLOCK(hardif_list_lock);


=======

>>>>>>> d762f438
static int batman_skb_recv(struct sk_buff *skb,
			   struct net_device *dev,
			   struct packet_type *ptype,
			   struct net_device *orig_dev);

void hardif_free_rcu(struct rcu_head *rcu)
{
	struct hard_iface *hard_iface;

	hard_iface = container_of(rcu, struct hard_iface, rcu);
	dev_put(hard_iface->net_dev);
	kfree(hard_iface);
}

struct hard_iface *hardif_get_by_netdev(struct net_device *net_dev)
{
	struct hard_iface *hard_iface;

	rcu_read_lock();
	list_for_each_entry_rcu(hard_iface, &hardif_list, list) {
		if (hard_iface->net_dev == net_dev &&
		    atomic_inc_not_zero(&hard_iface->refcount))
			goto out;
	}

	hard_iface = NULL;

out:
	rcu_read_unlock();
	return hard_iface;
}

static int is_valid_iface(struct net_device *net_dev)
{
	if (net_dev->flags & IFF_LOOPBACK)
		return 0;

	if (net_dev->type != ARPHRD_ETHER)
		return 0;

	if (net_dev->addr_len != ETH_ALEN)
		return 0;

	/* no batman over batman */
	if (softif_is_valid(net_dev))
		return 0;

	/* Device is being bridged */
	/* if (net_dev->priv_flags & IFF_BRIDGE_PORT)
		return 0; */

	return 1;
}

static struct hard_iface *hardif_get_active(struct net_device *soft_iface)
{
	struct hard_iface *hard_iface;

	rcu_read_lock();
	list_for_each_entry_rcu(hard_iface, &hardif_list, list) {
		if (hard_iface->soft_iface != soft_iface)
			continue;

		if (hard_iface->if_status == IF_ACTIVE &&
		    atomic_inc_not_zero(&hard_iface->refcount))
			goto out;
	}

	hard_iface = NULL;

out:
	rcu_read_unlock();
	return hard_iface;
}

static void primary_if_update_addr(struct bat_priv *bat_priv)
{
	struct vis_packet *vis_packet;
	struct hard_iface *primary_if;

	primary_if = primary_if_get_selected(bat_priv);
	if (!primary_if)
		goto out;

	vis_packet = (struct vis_packet *)
				bat_priv->my_vis_info->skb_packet->data;
	memcpy(vis_packet->vis_orig, primary_if->net_dev->dev_addr, ETH_ALEN);
	memcpy(vis_packet->sender_orig,
	       primary_if->net_dev->dev_addr, ETH_ALEN);

out:
	if (primary_if)
		hardif_free_ref(primary_if);
}

<<<<<<< HEAD
static void set_primary_if(struct bat_priv *bat_priv,
			   struct hard_iface *hard_iface)
=======
static void primary_if_select(struct bat_priv *bat_priv,
			      struct hard_iface *new_hard_iface)
>>>>>>> d762f438
{
	struct hard_iface *curr_hard_iface;
	struct batman_packet *batman_packet;
<<<<<<< HEAD
	struct hard_iface *old_if;

	if (hard_iface && !atomic_inc_not_zero(&hard_iface->refcount))
		hard_iface = NULL;

	old_if = bat_priv->primary_if;
	bat_priv->primary_if = hard_iface;

	if (old_if)
		hardif_free_ref(old_if);
=======

	ASSERT_RTNL();

	if (new_hard_iface && !atomic_inc_not_zero(&new_hard_iface->refcount))
		new_hard_iface = NULL;

	curr_hard_iface = bat_priv->primary_if;
	rcu_assign_pointer(bat_priv->primary_if, new_hard_iface);

	if (curr_hard_iface)
		hardif_free_ref(curr_hard_iface);
>>>>>>> d762f438

	if (!new_hard_iface)
		return;

<<<<<<< HEAD
	batman_packet = (struct batman_packet *)(hard_iface->packet_buff);
=======
	batman_packet = (struct batman_packet *)(new_hard_iface->packet_buff);
>>>>>>> d762f438
	batman_packet->flags = PRIMARIES_FIRST_HOP;
	batman_packet->ttl = TTL;

	primary_if_update_addr(bat_priv);

	/***
	 * hacky trick to make sure that we send the TT information via
	 * our new primary interface
	 */
	atomic_set(&bat_priv->tt_local_changed, 1);
}

static bool hardif_is_iface_up(struct hard_iface *hard_iface)
{
	if (hard_iface->net_dev->flags & IFF_UP)
		return true;

	return false;
}

static void update_mac_addresses(struct hard_iface *hard_iface)
{
	memcpy(((struct batman_packet *)(hard_iface->packet_buff))->orig,
	       hard_iface->net_dev->dev_addr, ETH_ALEN);
	memcpy(((struct batman_packet *)(hard_iface->packet_buff))->prev_sender,
	       hard_iface->net_dev->dev_addr, ETH_ALEN);
}

static void check_known_mac_addr(struct net_device *net_dev)
{
	struct hard_iface *hard_iface;

	rcu_read_lock();
	list_for_each_entry_rcu(hard_iface, &hardif_list, list) {
		if ((hard_iface->if_status != IF_ACTIVE) &&
		    (hard_iface->if_status != IF_TO_BE_ACTIVATED))
			continue;

		if (hard_iface->net_dev == net_dev)
			continue;

		if (!compare_eth(hard_iface->net_dev->dev_addr,
				 net_dev->dev_addr))
			continue;

		pr_warning("The newly added mac address (%pM) already exists "
			   "on: %s\n", net_dev->dev_addr,
			   hard_iface->net_dev->name);
		pr_warning("It is strongly recommended to keep mac addresses "
			   "unique to avoid problems!\n");
	}
	rcu_read_unlock();
}

int hardif_min_mtu(struct net_device *soft_iface)
{
	struct bat_priv *bat_priv = netdev_priv(soft_iface);
	struct hard_iface *hard_iface;
	/* allow big frames if all devices are capable to do so
	 * (have MTU > 1500 + BAT_HEADER_LEN) */
	int min_mtu = ETH_DATA_LEN;

	if (atomic_read(&bat_priv->fragmentation))
		goto out;

	rcu_read_lock();
	list_for_each_entry_rcu(hard_iface, &hardif_list, list) {
		if ((hard_iface->if_status != IF_ACTIVE) &&
		    (hard_iface->if_status != IF_TO_BE_ACTIVATED))
			continue;

		if (hard_iface->soft_iface != soft_iface)
			continue;

		min_mtu = min_t(int, hard_iface->net_dev->mtu - BAT_HEADER_LEN,
				min_mtu);
	}
	rcu_read_unlock();
out:
	return min_mtu;
}

/* adjusts the MTU if a new interface with a smaller MTU appeared. */
void update_min_mtu(struct net_device *soft_iface)
{
	int min_mtu;

	min_mtu = hardif_min_mtu(soft_iface);
	if (soft_iface->mtu != min_mtu)
		soft_iface->mtu = min_mtu;
}

static void hardif_activate_interface(struct hard_iface *hard_iface)
{
	struct bat_priv *bat_priv;
	struct hard_iface *primary_if = NULL;

	if (hard_iface->if_status != IF_INACTIVE)
<<<<<<< HEAD
		return;
=======
		goto out;
>>>>>>> d762f438

	bat_priv = netdev_priv(hard_iface->soft_iface);

	update_mac_addresses(hard_iface);
	hard_iface->if_status = IF_TO_BE_ACTIVATED;

	/**
	 * the first active interface becomes our primary interface or
	 * the next active interface after the old primay interface was removed
	 */
<<<<<<< HEAD
	if (!bat_priv->primary_if)
		set_primary_if(bat_priv, hard_iface);
=======
	primary_if = primary_if_get_selected(bat_priv);
	if (!primary_if)
		primary_if_select(bat_priv, hard_iface);
>>>>>>> d762f438

	bat_info(hard_iface->soft_iface, "Interface activated: %s\n",
		 hard_iface->net_dev->name);

	update_min_mtu(hard_iface->soft_iface);
<<<<<<< HEAD
	return;
=======

out:
	if (primary_if)
		hardif_free_ref(primary_if);
>>>>>>> d762f438
}

static void hardif_deactivate_interface(struct hard_iface *hard_iface)
{
	if ((hard_iface->if_status != IF_ACTIVE) &&
	    (hard_iface->if_status != IF_TO_BE_ACTIVATED))
		return;

	hard_iface->if_status = IF_INACTIVE;

	bat_info(hard_iface->soft_iface, "Interface deactivated: %s\n",
		 hard_iface->net_dev->name);

	update_min_mtu(hard_iface->soft_iface);
}

int hardif_enable_interface(struct hard_iface *hard_iface, char *iface_name)
{
	struct bat_priv *bat_priv;
	struct batman_packet *batman_packet;
	struct net_device *soft_iface;
	int ret;
<<<<<<< HEAD

	if (hard_iface->if_status != IF_NOT_IN_USE)
		goto out;

	if (!atomic_inc_not_zero(&hard_iface->refcount))
		goto out;

	soft_iface = dev_get_by_name(&init_net, iface_name);

	if (!soft_iface) {
		soft_iface = softif_create(iface_name);

=======

	if (hard_iface->if_status != IF_NOT_IN_USE)
		goto out;

	if (!atomic_inc_not_zero(&hard_iface->refcount))
		goto out;

	soft_iface = dev_get_by_name(&init_net, iface_name);

	if (!soft_iface) {
		soft_iface = softif_create(iface_name);

>>>>>>> d762f438
		if (!soft_iface) {
			ret = -ENOMEM;
			goto err;
		}

		/* dev_get_by_name() increases the reference counter for us */
		dev_hold(soft_iface);
<<<<<<< HEAD
	}

	if (!softif_is_valid(soft_iface)) {
		pr_err("Can't create batman mesh interface %s: "
		       "already exists as regular interface\n",
		       soft_iface->name);
		dev_put(soft_iface);
		ret = -EINVAL;
		goto err;
	}

=======
	}

	if (!softif_is_valid(soft_iface)) {
		pr_err("Can't create batman mesh interface %s: "
		       "already exists as regular interface\n",
		       soft_iface->name);
		dev_put(soft_iface);
		ret = -EINVAL;
		goto err;
	}

>>>>>>> d762f438
	hard_iface->soft_iface = soft_iface;
	bat_priv = netdev_priv(hard_iface->soft_iface);
	hard_iface->packet_len = BAT_PACKET_LEN;
	hard_iface->packet_buff = kmalloc(hard_iface->packet_len, GFP_ATOMIC);

	if (!hard_iface->packet_buff) {
		bat_err(hard_iface->soft_iface, "Can't add interface packet "
			"(%s): out of memory\n", hard_iface->net_dev->name);
		ret = -ENOMEM;
		goto err;
	}

	batman_packet = (struct batman_packet *)(hard_iface->packet_buff);
	batman_packet->packet_type = BAT_PACKET;
	batman_packet->version = COMPAT_VERSION;
	batman_packet->flags = 0;
	batman_packet->ttl = 2;
	batman_packet->tq = TQ_MAX_VALUE;
	batman_packet->num_tt = 0;

	hard_iface->if_num = bat_priv->num_ifaces;
	bat_priv->num_ifaces++;
	hard_iface->if_status = IF_INACTIVE;
	orig_hash_add_if(hard_iface, bat_priv->num_ifaces);

	hard_iface->batman_adv_ptype.type = __constant_htons(ETH_P_BATMAN);
	hard_iface->batman_adv_ptype.func = batman_skb_recv;
	hard_iface->batman_adv_ptype.dev = hard_iface->net_dev;
	dev_add_pack(&hard_iface->batman_adv_ptype);

	atomic_set(&hard_iface->seqno, 1);
	atomic_set(&hard_iface->frag_seqno, 1);
	bat_info(hard_iface->soft_iface, "Adding interface: %s\n",
		 hard_iface->net_dev->name);

	if (atomic_read(&bat_priv->fragmentation) && hard_iface->net_dev->mtu <
		ETH_DATA_LEN + BAT_HEADER_LEN)
		bat_info(hard_iface->soft_iface,
			"The MTU of interface %s is too small (%i) to handle "
			"the transport of batman-adv packets. Packets going "
			"over this interface will be fragmented on layer2 "
			"which could impact the performance. Setting the MTU "
			"to %zi would solve the problem.\n",
			hard_iface->net_dev->name, hard_iface->net_dev->mtu,
			ETH_DATA_LEN + BAT_HEADER_LEN);

	if (!atomic_read(&bat_priv->fragmentation) && hard_iface->net_dev->mtu <
		ETH_DATA_LEN + BAT_HEADER_LEN)
		bat_info(hard_iface->soft_iface,
			"The MTU of interface %s is too small (%i) to handle "
			"the transport of batman-adv packets. If you experience"
			" problems getting traffic through try increasing the "
			"MTU to %zi.\n",
			hard_iface->net_dev->name, hard_iface->net_dev->mtu,
			ETH_DATA_LEN + BAT_HEADER_LEN);

	if (hardif_is_iface_up(hard_iface))
		hardif_activate_interface(hard_iface);
	else
		bat_err(hard_iface->soft_iface, "Not using interface %s "
			"(retrying later): interface not active\n",
			hard_iface->net_dev->name);

	/* begin scheduling originator messages on that interface */
	schedule_own_packet(hard_iface);

out:
	return 0;

err:
	hardif_free_ref(hard_iface);
	return ret;
}

void hardif_disable_interface(struct hard_iface *hard_iface)
{
	struct bat_priv *bat_priv = netdev_priv(hard_iface->soft_iface);
<<<<<<< HEAD
=======
	struct hard_iface *primary_if = NULL;
>>>>>>> d762f438

	if (hard_iface->if_status == IF_ACTIVE)
		hardif_deactivate_interface(hard_iface);

	if (hard_iface->if_status != IF_INACTIVE)
<<<<<<< HEAD
		return;
=======
		goto out;
>>>>>>> d762f438

	bat_info(hard_iface->soft_iface, "Removing interface: %s\n",
		 hard_iface->net_dev->name);
	dev_remove_pack(&hard_iface->batman_adv_ptype);

	bat_priv->num_ifaces--;
	orig_hash_del_if(hard_iface, bat_priv->num_ifaces);

<<<<<<< HEAD
	if (hard_iface == bat_priv->primary_if) {
		struct hard_iface *new_if;

		new_if = hardif_get_active(hard_iface->soft_iface);
		set_primary_if(bat_priv, new_if);
=======
	primary_if = primary_if_get_selected(bat_priv);
	if (hard_iface == primary_if) {
		struct hard_iface *new_if;

		new_if = hardif_get_active(hard_iface->soft_iface);
		primary_if_select(bat_priv, new_if);
>>>>>>> d762f438

		if (new_if)
			hardif_free_ref(new_if);
	}

	kfree(hard_iface->packet_buff);
	hard_iface->packet_buff = NULL;
	hard_iface->if_status = IF_NOT_IN_USE;

	/* delete all references to this hard_iface */
	purge_orig_ref(bat_priv);
	purge_outstanding_packets(bat_priv, hard_iface);
	dev_put(hard_iface->soft_iface);

	/* nobody uses this interface anymore */
	if (!bat_priv->num_ifaces)
		softif_destroy(hard_iface->soft_iface);

	hard_iface->soft_iface = NULL;
	hardif_free_ref(hard_iface);
<<<<<<< HEAD
=======

out:
	if (primary_if)
		hardif_free_ref(primary_if);
>>>>>>> d762f438
}

static struct hard_iface *hardif_add_interface(struct net_device *net_dev)
{
	struct hard_iface *hard_iface;
	int ret;

	ASSERT_RTNL();

	ret = is_valid_iface(net_dev);
	if (ret != 1)
		goto out;

	dev_hold(net_dev);

	hard_iface = kmalloc(sizeof(struct hard_iface), GFP_ATOMIC);
	if (!hard_iface) {
		pr_err("Can't add interface (%s): out of memory\n",
		       net_dev->name);
		goto release_dev;
	}

	ret = sysfs_add_hardif(&hard_iface->hardif_obj, net_dev);
	if (ret)
		goto free_if;

	hard_iface->if_num = -1;
	hard_iface->net_dev = net_dev;
	hard_iface->soft_iface = NULL;
	hard_iface->if_status = IF_NOT_IN_USE;
	INIT_LIST_HEAD(&hard_iface->list);
	/* extra reference for return */
	atomic_set(&hard_iface->refcount, 2);
<<<<<<< HEAD

	check_known_mac_addr(hard_iface->net_dev);

	spin_lock(&hardif_list_lock);
	list_add_tail_rcu(&hard_iface->list, &hardif_list);
	spin_unlock(&hardif_list_lock);
=======

	check_known_mac_addr(hard_iface->net_dev);
	list_add_tail_rcu(&hard_iface->list, &hardif_list);
>>>>>>> d762f438

	return hard_iface;

free_if:
	kfree(hard_iface);
release_dev:
	dev_put(net_dev);
out:
	return NULL;
}

static void hardif_remove_interface(struct hard_iface *hard_iface)
{
	ASSERT_RTNL();

	/* first deactivate interface */
	if (hard_iface->if_status != IF_NOT_IN_USE)
		hardif_disable_interface(hard_iface);

	if (hard_iface->if_status != IF_NOT_IN_USE)
		return;

	hard_iface->if_status = IF_TO_BE_REMOVED;
	sysfs_del_hardif(&hard_iface->hardif_obj);
	hardif_free_ref(hard_iface);
}

void hardif_remove_interfaces(void)
{
	struct hard_iface *hard_iface, *hard_iface_tmp;
<<<<<<< HEAD
	struct list_head if_queue;

	INIT_LIST_HEAD(&if_queue);

	spin_lock(&hardif_list_lock);
	list_for_each_entry_safe(hard_iface, hard_iface_tmp,
				 &hardif_list, list) {
		list_del_rcu(&hard_iface->list);
		list_add_tail(&hard_iface->list, &if_queue);
	}
	spin_unlock(&hardif_list_lock);

	rtnl_lock();
	list_for_each_entry_safe(hard_iface, hard_iface_tmp, &if_queue, list) {
=======

	rtnl_lock();
	list_for_each_entry_safe(hard_iface, hard_iface_tmp,
				 &hardif_list, list) {
		list_del_rcu(&hard_iface->list);
>>>>>>> d762f438
		hardif_remove_interface(hard_iface);
	}
	rtnl_unlock();
}

static int hard_if_event(struct notifier_block *this,
			 unsigned long event, void *ptr)
{
	struct net_device *net_dev = (struct net_device *)ptr;
	struct hard_iface *hard_iface = hardif_get_by_netdev(net_dev);
<<<<<<< HEAD
=======
	struct hard_iface *primary_if = NULL;
>>>>>>> d762f438
	struct bat_priv *bat_priv;

	if (!hard_iface && event == NETDEV_REGISTER)
		hard_iface = hardif_add_interface(net_dev);

	if (!hard_iface)
		goto out;

	switch (event) {
	case NETDEV_UP:
		hardif_activate_interface(hard_iface);
		break;
	case NETDEV_GOING_DOWN:
	case NETDEV_DOWN:
		hardif_deactivate_interface(hard_iface);
		break;
	case NETDEV_UNREGISTER:
<<<<<<< HEAD
		spin_lock(&hardif_list_lock);
		list_del_rcu(&hard_iface->list);
		spin_unlock(&hardif_list_lock);
=======
		list_del_rcu(&hard_iface->list);
>>>>>>> d762f438

		hardif_remove_interface(hard_iface);
		break;
	case NETDEV_CHANGEMTU:
		if (hard_iface->soft_iface)
			update_min_mtu(hard_iface->soft_iface);
		break;
	case NETDEV_CHANGEADDR:
		if (hard_iface->if_status == IF_NOT_IN_USE)
			goto hardif_put;

		check_known_mac_addr(hard_iface->net_dev);
		update_mac_addresses(hard_iface);
<<<<<<< HEAD

		bat_priv = netdev_priv(hard_iface->soft_iface);
		if (hard_iface == bat_priv->primary_if)
			update_primary_addr(bat_priv);
=======

		bat_priv = netdev_priv(hard_iface->soft_iface);
		primary_if = primary_if_get_selected(bat_priv);
		if (!primary_if)
			goto hardif_put;

		if (hard_iface == primary_if)
			primary_if_update_addr(bat_priv);
>>>>>>> d762f438
		break;
	default:
		break;
	};

hardif_put:
	hardif_free_ref(hard_iface);
out:
	if (primary_if)
		hardif_free_ref(primary_if);
	return NOTIFY_DONE;
}

/* receive a packet with the batman ethertype coming on a hard
 * interface */
static int batman_skb_recv(struct sk_buff *skb, struct net_device *dev,
			   struct packet_type *ptype,
			   struct net_device *orig_dev)
{
	struct bat_priv *bat_priv;
	struct batman_packet *batman_packet;
	struct hard_iface *hard_iface;
	int ret;

	hard_iface = container_of(ptype, struct hard_iface, batman_adv_ptype);
	skb = skb_share_check(skb, GFP_ATOMIC);

	/* skb was released by skb_share_check() */
	if (!skb)
		goto err_out;

	/* packet should hold at least type and version */
	if (unlikely(!pskb_may_pull(skb, 2)))
		goto err_free;

	/* expect a valid ethernet header here. */
	if (unlikely(skb->mac_len != sizeof(struct ethhdr)
				|| !skb_mac_header(skb)))
		goto err_free;

	if (!hard_iface->soft_iface)
		goto err_free;

	bat_priv = netdev_priv(hard_iface->soft_iface);

	if (atomic_read(&bat_priv->mesh_state) != MESH_ACTIVE)
		goto err_free;

	/* discard frames on not active interfaces */
	if (hard_iface->if_status != IF_ACTIVE)
		goto err_free;

	batman_packet = (struct batman_packet *)skb->data;

	if (batman_packet->version != COMPAT_VERSION) {
		bat_dbg(DBG_BATMAN, bat_priv,
			"Drop packet: incompatible batman version (%i)\n",
			batman_packet->version);
		goto err_free;
	}

	/* all receive handlers return whether they received or reused
	 * the supplied skb. if not, we have to free the skb. */

	switch (batman_packet->packet_type) {
		/* batman originator packet */
	case BAT_PACKET:
		ret = recv_bat_packet(skb, hard_iface);
		break;

		/* batman icmp packet */
	case BAT_ICMP:
		ret = recv_icmp_packet(skb, hard_iface);
		break;

		/* unicast packet */
	case BAT_UNICAST:
		ret = recv_unicast_packet(skb, hard_iface);
		break;

		/* fragmented unicast packet */
	case BAT_UNICAST_FRAG:
		ret = recv_ucast_frag_packet(skb, hard_iface);
		break;

		/* broadcast packet */
	case BAT_BCAST:
		ret = recv_bcast_packet(skb, hard_iface);
		break;

		/* vis packet */
	case BAT_VIS:
		ret = recv_vis_packet(skb, hard_iface);
		break;
	default:
		ret = NET_RX_DROP;
	}

	if (ret == NET_RX_DROP)
		kfree_skb(skb);

	/* return NET_RX_SUCCESS in any case as we
	 * most probably dropped the packet for
	 * routing-logical reasons. */

	return NET_RX_SUCCESS;

err_free:
	kfree_skb(skb);
err_out:
	return NET_RX_DROP;
}

struct notifier_block hard_if_notifier = {
	.notifier_call = hard_if_event,
};<|MERGE_RESOLUTION|>--- conflicted
+++ resolved
@@ -31,14 +31,7 @@
 
 #include <linux/if_arp.h>
 
-<<<<<<< HEAD
-/* protect update critical side of hardif_list - but not the content */
-static DEFINE_SPINLOCK(hardif_list_lock);
-
-
-=======
-
->>>>>>> d762f438
+
 static int batman_skb_recv(struct sk_buff *skb,
 			   struct net_device *dev,
 			   struct packet_type *ptype,
@@ -134,28 +127,11 @@
 		hardif_free_ref(primary_if);
 }
 
-<<<<<<< HEAD
-static void set_primary_if(struct bat_priv *bat_priv,
-			   struct hard_iface *hard_iface)
-=======
 static void primary_if_select(struct bat_priv *bat_priv,
 			      struct hard_iface *new_hard_iface)
->>>>>>> d762f438
 {
 	struct hard_iface *curr_hard_iface;
 	struct batman_packet *batman_packet;
-<<<<<<< HEAD
-	struct hard_iface *old_if;
-
-	if (hard_iface && !atomic_inc_not_zero(&hard_iface->refcount))
-		hard_iface = NULL;
-
-	old_if = bat_priv->primary_if;
-	bat_priv->primary_if = hard_iface;
-
-	if (old_if)
-		hardif_free_ref(old_if);
-=======
 
 	ASSERT_RTNL();
 
@@ -167,16 +143,11 @@
 
 	if (curr_hard_iface)
 		hardif_free_ref(curr_hard_iface);
->>>>>>> d762f438
 
 	if (!new_hard_iface)
 		return;
 
-<<<<<<< HEAD
-	batman_packet = (struct batman_packet *)(hard_iface->packet_buff);
-=======
 	batman_packet = (struct batman_packet *)(new_hard_iface->packet_buff);
->>>>>>> d762f438
 	batman_packet->flags = PRIMARIES_FIRST_HOP;
 	batman_packet->ttl = TTL;
 
@@ -275,11 +246,7 @@
 	struct hard_iface *primary_if = NULL;
 
 	if (hard_iface->if_status != IF_INACTIVE)
-<<<<<<< HEAD
-		return;
-=======
-		goto out;
->>>>>>> d762f438
+		goto out;
 
 	bat_priv = netdev_priv(hard_iface->soft_iface);
 
@@ -290,27 +257,18 @@
 	 * the first active interface becomes our primary interface or
 	 * the next active interface after the old primay interface was removed
 	 */
-<<<<<<< HEAD
-	if (!bat_priv->primary_if)
-		set_primary_if(bat_priv, hard_iface);
-=======
 	primary_if = primary_if_get_selected(bat_priv);
 	if (!primary_if)
 		primary_if_select(bat_priv, hard_iface);
->>>>>>> d762f438
 
 	bat_info(hard_iface->soft_iface, "Interface activated: %s\n",
 		 hard_iface->net_dev->name);
 
 	update_min_mtu(hard_iface->soft_iface);
-<<<<<<< HEAD
-	return;
-=======
 
 out:
 	if (primary_if)
 		hardif_free_ref(primary_if);
->>>>>>> d762f438
 }
 
 static void hardif_deactivate_interface(struct hard_iface *hard_iface)
@@ -333,7 +291,6 @@
 	struct batman_packet *batman_packet;
 	struct net_device *soft_iface;
 	int ret;
-<<<<<<< HEAD
 
 	if (hard_iface->if_status != IF_NOT_IN_USE)
 		goto out;
@@ -346,20 +303,6 @@
 	if (!soft_iface) {
 		soft_iface = softif_create(iface_name);
 
-=======
-
-	if (hard_iface->if_status != IF_NOT_IN_USE)
-		goto out;
-
-	if (!atomic_inc_not_zero(&hard_iface->refcount))
-		goto out;
-
-	soft_iface = dev_get_by_name(&init_net, iface_name);
-
-	if (!soft_iface) {
-		soft_iface = softif_create(iface_name);
-
->>>>>>> d762f438
 		if (!soft_iface) {
 			ret = -ENOMEM;
 			goto err;
@@ -367,7 +310,6 @@
 
 		/* dev_get_by_name() increases the reference counter for us */
 		dev_hold(soft_iface);
-<<<<<<< HEAD
 	}
 
 	if (!softif_is_valid(soft_iface)) {
@@ -379,19 +321,6 @@
 		goto err;
 	}
 
-=======
-	}
-
-	if (!softif_is_valid(soft_iface)) {
-		pr_err("Can't create batman mesh interface %s: "
-		       "already exists as regular interface\n",
-		       soft_iface->name);
-		dev_put(soft_iface);
-		ret = -EINVAL;
-		goto err;
-	}
-
->>>>>>> d762f438
 	hard_iface->soft_iface = soft_iface;
 	bat_priv = netdev_priv(hard_iface->soft_iface);
 	hard_iface->packet_len = BAT_PACKET_LEN;
@@ -469,20 +398,13 @@
 void hardif_disable_interface(struct hard_iface *hard_iface)
 {
 	struct bat_priv *bat_priv = netdev_priv(hard_iface->soft_iface);
-<<<<<<< HEAD
-=======
 	struct hard_iface *primary_if = NULL;
->>>>>>> d762f438
 
 	if (hard_iface->if_status == IF_ACTIVE)
 		hardif_deactivate_interface(hard_iface);
 
 	if (hard_iface->if_status != IF_INACTIVE)
-<<<<<<< HEAD
-		return;
-=======
-		goto out;
->>>>>>> d762f438
+		goto out;
 
 	bat_info(hard_iface->soft_iface, "Removing interface: %s\n",
 		 hard_iface->net_dev->name);
@@ -491,20 +413,12 @@
 	bat_priv->num_ifaces--;
 	orig_hash_del_if(hard_iface, bat_priv->num_ifaces);
 
-<<<<<<< HEAD
-	if (hard_iface == bat_priv->primary_if) {
-		struct hard_iface *new_if;
-
-		new_if = hardif_get_active(hard_iface->soft_iface);
-		set_primary_if(bat_priv, new_if);
-=======
 	primary_if = primary_if_get_selected(bat_priv);
 	if (hard_iface == primary_if) {
 		struct hard_iface *new_if;
 
 		new_if = hardif_get_active(hard_iface->soft_iface);
 		primary_if_select(bat_priv, new_if);
->>>>>>> d762f438
 
 		if (new_if)
 			hardif_free_ref(new_if);
@@ -525,13 +439,10 @@
 
 	hard_iface->soft_iface = NULL;
 	hardif_free_ref(hard_iface);
-<<<<<<< HEAD
-=======
 
 out:
 	if (primary_if)
 		hardif_free_ref(primary_if);
->>>>>>> d762f438
 }
 
 static struct hard_iface *hardif_add_interface(struct net_device *net_dev)
@@ -565,18 +476,9 @@
 	INIT_LIST_HEAD(&hard_iface->list);
 	/* extra reference for return */
 	atomic_set(&hard_iface->refcount, 2);
-<<<<<<< HEAD
-
-	check_known_mac_addr(hard_iface->net_dev);
-
-	spin_lock(&hardif_list_lock);
-	list_add_tail_rcu(&hard_iface->list, &hardif_list);
-	spin_unlock(&hardif_list_lock);
-=======
 
 	check_known_mac_addr(hard_iface->net_dev);
 	list_add_tail_rcu(&hard_iface->list, &hardif_list);
->>>>>>> d762f438
 
 	return hard_iface;
 
@@ -607,28 +509,11 @@
 void hardif_remove_interfaces(void)
 {
 	struct hard_iface *hard_iface, *hard_iface_tmp;
-<<<<<<< HEAD
-	struct list_head if_queue;
-
-	INIT_LIST_HEAD(&if_queue);
-
-	spin_lock(&hardif_list_lock);
-	list_for_each_entry_safe(hard_iface, hard_iface_tmp,
-				 &hardif_list, list) {
-		list_del_rcu(&hard_iface->list);
-		list_add_tail(&hard_iface->list, &if_queue);
-	}
-	spin_unlock(&hardif_list_lock);
-
-	rtnl_lock();
-	list_for_each_entry_safe(hard_iface, hard_iface_tmp, &if_queue, list) {
-=======
 
 	rtnl_lock();
 	list_for_each_entry_safe(hard_iface, hard_iface_tmp,
 				 &hardif_list, list) {
 		list_del_rcu(&hard_iface->list);
->>>>>>> d762f438
 		hardif_remove_interface(hard_iface);
 	}
 	rtnl_unlock();
@@ -639,10 +524,7 @@
 {
 	struct net_device *net_dev = (struct net_device *)ptr;
 	struct hard_iface *hard_iface = hardif_get_by_netdev(net_dev);
-<<<<<<< HEAD
-=======
 	struct hard_iface *primary_if = NULL;
->>>>>>> d762f438
 	struct bat_priv *bat_priv;
 
 	if (!hard_iface && event == NETDEV_REGISTER)
@@ -660,13 +542,7 @@
 		hardif_deactivate_interface(hard_iface);
 		break;
 	case NETDEV_UNREGISTER:
-<<<<<<< HEAD
-		spin_lock(&hardif_list_lock);
 		list_del_rcu(&hard_iface->list);
-		spin_unlock(&hardif_list_lock);
-=======
-		list_del_rcu(&hard_iface->list);
->>>>>>> d762f438
 
 		hardif_remove_interface(hard_iface);
 		break;
@@ -680,12 +556,6 @@
 
 		check_known_mac_addr(hard_iface->net_dev);
 		update_mac_addresses(hard_iface);
-<<<<<<< HEAD
-
-		bat_priv = netdev_priv(hard_iface->soft_iface);
-		if (hard_iface == bat_priv->primary_if)
-			update_primary_addr(bat_priv);
-=======
 
 		bat_priv = netdev_priv(hard_iface->soft_iface);
 		primary_if = primary_if_get_selected(bat_priv);
@@ -694,7 +564,6 @@
 
 		if (hard_iface == primary_if)
 			primary_if_update_addr(bat_priv);
->>>>>>> d762f438
 		break;
 	default:
 		break;
