/*
 * xfrm_state.c
 *
 * Changes:
 *	Mitsuru KANDA @USAGI
 * 	Kazunori MIYAZAWA @USAGI
 * 	Kunihiro Ishiguro <kunihiro@ipinfusion.com>
 * 		IPv6 support
 * 	YOSHIFUJI Hideaki @USAGI
 * 		Split up af-specific functions
 *	Derek Atkins <derek@ihtfp.com>
 *		Add UDP Encapsulation
 *
 */

#include <linux/workqueue.h>
#include <net/xfrm.h>
#include <linux/pfkeyv2.h>
#include <linux/ipsec.h>
#include <linux/module.h>
#include <linux/cache.h>
#include <linux/audit.h>
#include <asm/uaccess.h>
#include <linux/ktime.h>
#include <linux/slab.h>
#include <linux/interrupt.h>
#include <linux/kernel.h>

#include "xfrm_hash.h"

/* Each xfrm_state may be linked to two tables:

   1. Hash table by (spi,daddr,ah/esp) to find SA by SPI. (input,ctl)
   2. Hash table by (daddr,family,reqid) to find what SAs exist for given
      destination/tunnel endpoint. (output)
 */

static unsigned int xfrm_state_hashmax __read_mostly = 1 * 1024 * 1024;

static inline unsigned int xfrm_dst_hash(struct net *net,
					 const xfrm_address_t *daddr,
					 const xfrm_address_t *saddr,
					 u32 reqid,
					 unsigned short family)
{
	return __xfrm_dst_hash(daddr, saddr, reqid, family, net->xfrm.state_hmask);
}

static inline unsigned int xfrm_src_hash(struct net *net,
					 const xfrm_address_t *daddr,
					 const xfrm_address_t *saddr,
					 unsigned short family)
{
	return __xfrm_src_hash(daddr, saddr, family, net->xfrm.state_hmask);
}

static inline unsigned int
xfrm_spi_hash(struct net *net, const xfrm_address_t *daddr,
	      __be32 spi, u8 proto, unsigned short family)
{
	return __xfrm_spi_hash(daddr, spi, proto, family, net->xfrm.state_hmask);
}

static void xfrm_hash_transfer(struct hlist_head *list,
			       struct hlist_head *ndsttable,
			       struct hlist_head *nsrctable,
			       struct hlist_head *nspitable,
			       unsigned int nhashmask)
{
	struct hlist_node *tmp;
	struct xfrm_state *x;

	hlist_for_each_entry_safe(x, tmp, list, bydst) {
		unsigned int h;

		h = __xfrm_dst_hash(&x->id.daddr, &x->props.saddr,
				    x->props.reqid, x->props.family,
				    nhashmask);
		hlist_add_head(&x->bydst, ndsttable+h);

		h = __xfrm_src_hash(&x->id.daddr, &x->props.saddr,
				    x->props.family,
				    nhashmask);
		hlist_add_head(&x->bysrc, nsrctable+h);

		if (x->id.spi) {
			h = __xfrm_spi_hash(&x->id.daddr, x->id.spi,
					    x->id.proto, x->props.family,
					    nhashmask);
			hlist_add_head(&x->byspi, nspitable+h);
		}
	}
}

static unsigned long xfrm_hash_new_size(unsigned int state_hmask)
{
	return ((state_hmask + 1) << 1) * sizeof(struct hlist_head);
}

static void xfrm_hash_resize(struct work_struct *work)
{
	struct net *net = container_of(work, struct net, xfrm.state_hash_work);
	struct hlist_head *ndst, *nsrc, *nspi, *odst, *osrc, *ospi;
	unsigned long nsize, osize;
	unsigned int nhashmask, ohashmask;
	int i;

	nsize = xfrm_hash_new_size(net->xfrm.state_hmask);
	ndst = xfrm_hash_alloc(nsize);
	if (!ndst)
		return;
	nsrc = xfrm_hash_alloc(nsize);
	if (!nsrc) {
		xfrm_hash_free(ndst, nsize);
		return;
	}
	nspi = xfrm_hash_alloc(nsize);
	if (!nspi) {
		xfrm_hash_free(ndst, nsize);
		xfrm_hash_free(nsrc, nsize);
		return;
	}

	spin_lock_bh(&net->xfrm.xfrm_state_lock);

	nhashmask = (nsize / sizeof(struct hlist_head)) - 1U;
	for (i = net->xfrm.state_hmask; i >= 0; i--)
		xfrm_hash_transfer(net->xfrm.state_bydst+i, ndst, nsrc, nspi,
				   nhashmask);

	odst = net->xfrm.state_bydst;
	osrc = net->xfrm.state_bysrc;
	ospi = net->xfrm.state_byspi;
	ohashmask = net->xfrm.state_hmask;

	net->xfrm.state_bydst = ndst;
	net->xfrm.state_bysrc = nsrc;
	net->xfrm.state_byspi = nspi;
	net->xfrm.state_hmask = nhashmask;

	spin_unlock_bh(&net->xfrm.xfrm_state_lock);

	osize = (ohashmask + 1) * sizeof(struct hlist_head);
	xfrm_hash_free(odst, osize);
	xfrm_hash_free(osrc, osize);
	xfrm_hash_free(ospi, osize);
}

static DEFINE_SPINLOCK(xfrm_state_afinfo_lock);
static struct xfrm_state_afinfo __rcu *xfrm_state_afinfo[NPROTO];

static DEFINE_SPINLOCK(xfrm_state_gc_lock);

int __xfrm_state_delete(struct xfrm_state *x);

int km_query(struct xfrm_state *x, struct xfrm_tmpl *t, struct xfrm_policy *pol);
bool km_is_alive(const struct km_event *c);
void km_state_expired(struct xfrm_state *x, int hard, u32 portid);

static DEFINE_SPINLOCK(xfrm_type_lock);
int xfrm_register_type(const struct xfrm_type *type, unsigned short family)
{
	struct xfrm_state_afinfo *afinfo = xfrm_state_get_afinfo(family);
	const struct xfrm_type **typemap;
	int err = 0;

	if (unlikely(afinfo == NULL))
		return -EAFNOSUPPORT;
	typemap = afinfo->type_map;
	spin_lock_bh(&xfrm_type_lock);

	if (likely(typemap[type->proto] == NULL))
		typemap[type->proto] = type;
	else
		err = -EEXIST;
	spin_unlock_bh(&xfrm_type_lock);
	xfrm_state_put_afinfo(afinfo);
	return err;
}
EXPORT_SYMBOL(xfrm_register_type);

int xfrm_unregister_type(const struct xfrm_type *type, unsigned short family)
{
	struct xfrm_state_afinfo *afinfo = xfrm_state_get_afinfo(family);
	const struct xfrm_type **typemap;
	int err = 0;

	if (unlikely(afinfo == NULL))
		return -EAFNOSUPPORT;
	typemap = afinfo->type_map;
	spin_lock_bh(&xfrm_type_lock);

	if (unlikely(typemap[type->proto] != type))
		err = -ENOENT;
	else
		typemap[type->proto] = NULL;
	spin_unlock_bh(&xfrm_type_lock);
	xfrm_state_put_afinfo(afinfo);
	return err;
}
EXPORT_SYMBOL(xfrm_unregister_type);

static const struct xfrm_type *xfrm_get_type(u8 proto, unsigned short family)
{
	struct xfrm_state_afinfo *afinfo;
	const struct xfrm_type **typemap;
	const struct xfrm_type *type;
	int modload_attempted = 0;

retry:
	afinfo = xfrm_state_get_afinfo(family);
	if (unlikely(afinfo == NULL))
		return NULL;
	typemap = afinfo->type_map;

	type = typemap[proto];
	if (unlikely(type && !try_module_get(type->owner)))
		type = NULL;
	if (!type && !modload_attempted) {
		xfrm_state_put_afinfo(afinfo);
		request_module("xfrm-type-%d-%d", family, proto);
		modload_attempted = 1;
		goto retry;
	}

	xfrm_state_put_afinfo(afinfo);
	return type;
}

static void xfrm_put_type(const struct xfrm_type *type)
{
	module_put(type->owner);
}

static DEFINE_SPINLOCK(xfrm_mode_lock);
int xfrm_register_mode(struct xfrm_mode *mode, int family)
{
	struct xfrm_state_afinfo *afinfo;
	struct xfrm_mode **modemap;
	int err;

	if (unlikely(mode->encap >= XFRM_MODE_MAX))
		return -EINVAL;

	afinfo = xfrm_state_get_afinfo(family);
	if (unlikely(afinfo == NULL))
		return -EAFNOSUPPORT;

	err = -EEXIST;
	modemap = afinfo->mode_map;
	spin_lock_bh(&xfrm_mode_lock);
	if (modemap[mode->encap])
		goto out;

	err = -ENOENT;
	if (!try_module_get(afinfo->owner))
		goto out;

	mode->afinfo = afinfo;
	modemap[mode->encap] = mode;
	err = 0;

out:
	spin_unlock_bh(&xfrm_mode_lock);
	xfrm_state_put_afinfo(afinfo);
	return err;
}
EXPORT_SYMBOL(xfrm_register_mode);

int xfrm_unregister_mode(struct xfrm_mode *mode, int family)
{
	struct xfrm_state_afinfo *afinfo;
	struct xfrm_mode **modemap;
	int err;

	if (unlikely(mode->encap >= XFRM_MODE_MAX))
		return -EINVAL;

	afinfo = xfrm_state_get_afinfo(family);
	if (unlikely(afinfo == NULL))
		return -EAFNOSUPPORT;

	err = -ENOENT;
	modemap = afinfo->mode_map;
	spin_lock_bh(&xfrm_mode_lock);
	if (likely(modemap[mode->encap] == mode)) {
		modemap[mode->encap] = NULL;
		module_put(mode->afinfo->owner);
		err = 0;
	}

	spin_unlock_bh(&xfrm_mode_lock);
	xfrm_state_put_afinfo(afinfo);
	return err;
}
EXPORT_SYMBOL(xfrm_unregister_mode);

static struct xfrm_mode *xfrm_get_mode(unsigned int encap, int family)
{
	struct xfrm_state_afinfo *afinfo;
	struct xfrm_mode *mode;
	int modload_attempted = 0;

	if (unlikely(encap >= XFRM_MODE_MAX))
		return NULL;

retry:
	afinfo = xfrm_state_get_afinfo(family);
	if (unlikely(afinfo == NULL))
		return NULL;

	mode = afinfo->mode_map[encap];
	if (unlikely(mode && !try_module_get(mode->owner)))
		mode = NULL;
	if (!mode && !modload_attempted) {
		xfrm_state_put_afinfo(afinfo);
		request_module("xfrm-mode-%d-%d", family, encap);
		modload_attempted = 1;
		goto retry;
	}

	xfrm_state_put_afinfo(afinfo);
	return mode;
}

static void xfrm_put_mode(struct xfrm_mode *mode)
{
	module_put(mode->owner);
}

static void xfrm_state_gc_destroy(struct xfrm_state *x)
{
	tasklet_hrtimer_cancel(&x->mtimer);
	del_timer_sync(&x->rtimer);
	kfree(x->aead);
	kfree(x->aalg);
	kfree(x->ealg);
	kfree(x->calg);
	kfree(x->encap);
	kfree(x->coaddr);
	kfree(x->replay_esn);
	kfree(x->preplay_esn);
	if (x->inner_mode)
		xfrm_put_mode(x->inner_mode);
	if (x->inner_mode_iaf)
		xfrm_put_mode(x->inner_mode_iaf);
	if (x->outer_mode)
		xfrm_put_mode(x->outer_mode);
	if (x->type) {
		x->type->destructor(x);
		xfrm_put_type(x->type);
	}
	security_xfrm_state_free(x);
	kfree(x);
}

static void xfrm_state_gc_task(struct work_struct *work)
{
	struct net *net = container_of(work, struct net, xfrm.state_gc_work);
	struct xfrm_state *x;
	struct hlist_node *tmp;
	struct hlist_head gc_list;

	spin_lock_bh(&xfrm_state_gc_lock);
	hlist_move_list(&net->xfrm.state_gc_list, &gc_list);
	spin_unlock_bh(&xfrm_state_gc_lock);

	hlist_for_each_entry_safe(x, tmp, &gc_list, gclist)
		xfrm_state_gc_destroy(x);
}

static inline unsigned long make_jiffies(long secs)
{
	if (secs >= (MAX_SCHEDULE_TIMEOUT-1)/HZ)
		return MAX_SCHEDULE_TIMEOUT-1;
	else
		return secs*HZ;
}

static enum hrtimer_restart xfrm_timer_handler(struct hrtimer *me)
{
	struct tasklet_hrtimer *thr = container_of(me, struct tasklet_hrtimer, timer);
	struct xfrm_state *x = container_of(thr, struct xfrm_state, mtimer);
	unsigned long now = get_seconds();
	long next = LONG_MAX;
	int warn = 0;
	int err = 0;

	spin_lock(&x->lock);
	if (x->km.state == XFRM_STATE_DEAD)
		goto out;
	if (x->km.state == XFRM_STATE_EXPIRED)
		goto expired;
	if (x->lft.hard_add_expires_seconds) {
		long tmo = x->lft.hard_add_expires_seconds +
			x->curlft.add_time - now;
		if (tmo <= 0) {
			if (x->xflags & XFRM_SOFT_EXPIRE) {
				/* enter hard expire without soft expire first?!
				 * setting a new date could trigger this.
				 * workarbound: fix x->curflt.add_time by below:
				 */
				x->curlft.add_time = now - x->saved_tmo - 1;
				tmo = x->lft.hard_add_expires_seconds - x->saved_tmo;
			} else
				goto expired;
		}
		if (tmo < next)
			next = tmo;
	}
	if (x->lft.hard_use_expires_seconds) {
		long tmo = x->lft.hard_use_expires_seconds +
			(x->curlft.use_time ? : now) - now;
		if (tmo <= 0)
			goto expired;
		if (tmo < next)
			next = tmo;
	}
	if (x->km.dying)
		goto resched;
	if (x->lft.soft_add_expires_seconds) {
		long tmo = x->lft.soft_add_expires_seconds +
			x->curlft.add_time - now;
		if (tmo <= 0) {
			warn = 1;
			x->xflags &= ~XFRM_SOFT_EXPIRE;
		} else if (tmo < next) {
			next = tmo;
			x->xflags |= XFRM_SOFT_EXPIRE;
			x->saved_tmo = tmo;
		}
	}
	if (x->lft.soft_use_expires_seconds) {
		long tmo = x->lft.soft_use_expires_seconds +
			(x->curlft.use_time ? : now) - now;
		if (tmo <= 0)
			warn = 1;
		else if (tmo < next)
			next = tmo;
	}

	x->km.dying = warn;
	if (warn)
		km_state_expired(x, 0, 0);
resched:
	if (next != LONG_MAX) {
		tasklet_hrtimer_start(&x->mtimer, ktime_set(next, 0), HRTIMER_MODE_REL);
	}

	goto out;

expired:
	if (x->km.state == XFRM_STATE_ACQ && x->id.spi == 0)
		x->km.state = XFRM_STATE_EXPIRED;

	err = __xfrm_state_delete(x);
	if (!err)
		km_state_expired(x, 1, 0);

	xfrm_audit_state_delete(x, err ? 0 : 1, true);

out:
	spin_unlock(&x->lock);
	return HRTIMER_NORESTART;
}

static void xfrm_replay_timer_handler(unsigned long data);

struct xfrm_state *xfrm_state_alloc(struct net *net)
{
	struct xfrm_state *x;

	x = kzalloc(sizeof(struct xfrm_state), GFP_ATOMIC);

	if (x) {
		write_pnet(&x->xs_net, net);
		atomic_set(&x->refcnt, 1);
		atomic_set(&x->tunnel_users, 0);
		INIT_LIST_HEAD(&x->km.all);
		INIT_HLIST_NODE(&x->bydst);
		INIT_HLIST_NODE(&x->bysrc);
		INIT_HLIST_NODE(&x->byspi);
		tasklet_hrtimer_init(&x->mtimer, xfrm_timer_handler,
					CLOCK_BOOTTIME, HRTIMER_MODE_ABS);
		setup_timer(&x->rtimer, xfrm_replay_timer_handler,
				(unsigned long)x);
		x->curlft.add_time = get_seconds();
		x->lft.soft_byte_limit = XFRM_INF;
		x->lft.soft_packet_limit = XFRM_INF;
		x->lft.hard_byte_limit = XFRM_INF;
		x->lft.hard_packet_limit = XFRM_INF;
		x->replay_maxage = 0;
		x->replay_maxdiff = 0;
		x->inner_mode = NULL;
		x->inner_mode_iaf = NULL;
		spin_lock_init(&x->lock);
	}
	return x;
}
EXPORT_SYMBOL(xfrm_state_alloc);

void __xfrm_state_destroy(struct xfrm_state *x)
{
	struct net *net = xs_net(x);

	WARN_ON(x->km.state != XFRM_STATE_DEAD);

	spin_lock_bh(&xfrm_state_gc_lock);
	hlist_add_head(&x->gclist, &net->xfrm.state_gc_list);
	spin_unlock_bh(&xfrm_state_gc_lock);
	schedule_work(&net->xfrm.state_gc_work);
}
EXPORT_SYMBOL(__xfrm_state_destroy);

int __xfrm_state_delete(struct xfrm_state *x)
{
	struct net *net = xs_net(x);
	int err = -ESRCH;

	if (x->km.state != XFRM_STATE_DEAD) {
		x->km.state = XFRM_STATE_DEAD;
		spin_lock(&net->xfrm.xfrm_state_lock);
		list_del(&x->km.all);
		hlist_del(&x->bydst);
		hlist_del(&x->bysrc);
		if (x->id.spi)
			hlist_del(&x->byspi);
		net->xfrm.state_num--;
		spin_unlock(&net->xfrm.xfrm_state_lock);

		/* All xfrm_state objects are created by xfrm_state_alloc.
		 * The xfrm_state_alloc call gives a reference, and that
		 * is what we are dropping here.
		 */
		xfrm_state_put(x);
		err = 0;
	}

	return err;
}
EXPORT_SYMBOL(__xfrm_state_delete);

int xfrm_state_delete(struct xfrm_state *x)
{
	int err;

	spin_lock_bh(&x->lock);
	err = __xfrm_state_delete(x);
	spin_unlock_bh(&x->lock);

	return err;
}
EXPORT_SYMBOL(xfrm_state_delete);

#ifdef CONFIG_SECURITY_NETWORK_XFRM
static inline int
xfrm_state_flush_secctx_check(struct net *net, u8 proto, bool task_valid)
{
	int i, err = 0;

	for (i = 0; i <= net->xfrm.state_hmask; i++) {
		struct xfrm_state *x;

		hlist_for_each_entry(x, net->xfrm.state_bydst+i, bydst) {
			if (xfrm_id_proto_match(x->id.proto, proto) &&
			   (err = security_xfrm_state_delete(x)) != 0) {
				xfrm_audit_state_delete(x, 0, task_valid);
				return err;
			}
		}
	}

	return err;
}
#else
static inline int
xfrm_state_flush_secctx_check(struct net *net, u8 proto, bool task_valid)
{
	return 0;
}
#endif

int xfrm_state_flush(struct net *net, u8 proto, bool task_valid)
{
	int i, err = 0, cnt = 0;

	spin_lock_bh(&net->xfrm.xfrm_state_lock);
	err = xfrm_state_flush_secctx_check(net, proto, task_valid);
	if (err)
		goto out;

	err = -ESRCH;
	for (i = 0; i <= net->xfrm.state_hmask; i++) {
		struct xfrm_state *x;
restart:
		hlist_for_each_entry(x, net->xfrm.state_bydst+i, bydst) {
			if (!xfrm_state_kern(x) &&
			    xfrm_id_proto_match(x->id.proto, proto)) {
				xfrm_state_hold(x);
				spin_unlock_bh(&net->xfrm.xfrm_state_lock);

				err = xfrm_state_delete(x);
				xfrm_audit_state_delete(x, err ? 0 : 1,
							task_valid);
				xfrm_state_put(x);
				if (!err)
					cnt++;

				spin_lock_bh(&net->xfrm.xfrm_state_lock);
				goto restart;
			}
		}
	}
	if (cnt)
		err = 0;

out:
	spin_unlock_bh(&net->xfrm.xfrm_state_lock);
	return err;
}
EXPORT_SYMBOL(xfrm_state_flush);

void xfrm_sad_getinfo(struct net *net, struct xfrmk_sadinfo *si)
{
	spin_lock_bh(&net->xfrm.xfrm_state_lock);
	si->sadcnt = net->xfrm.state_num;
	si->sadhcnt = net->xfrm.state_hmask + 1;
	si->sadhmcnt = xfrm_state_hashmax;
	spin_unlock_bh(&net->xfrm.xfrm_state_lock);
}
EXPORT_SYMBOL(xfrm_sad_getinfo);

static int
xfrm_init_tempstate(struct xfrm_state *x, const struct flowi *fl,
		    const struct xfrm_tmpl *tmpl,
		    const xfrm_address_t *daddr, const xfrm_address_t *saddr,
		    unsigned short family)
{
	struct xfrm_state_afinfo *afinfo = xfrm_state_get_afinfo(family);
	if (!afinfo)
		return -1;
	afinfo->init_tempsel(&x->sel, fl);

	if (family != tmpl->encap_family) {
		xfrm_state_put_afinfo(afinfo);
		afinfo = xfrm_state_get_afinfo(tmpl->encap_family);
		if (!afinfo)
			return -1;
	}
	afinfo->init_temprop(x, tmpl, daddr, saddr);
	xfrm_state_put_afinfo(afinfo);
	return 0;
}

static struct xfrm_state *__xfrm_state_lookup(struct net *net, u32 mark,
					      const xfrm_address_t *daddr,
					      __be32 spi, u8 proto,
					      unsigned short family)
{
	unsigned int h = xfrm_spi_hash(net, daddr, spi, proto, family);
	struct xfrm_state *x;

	hlist_for_each_entry(x, net->xfrm.state_byspi+h, byspi) {
		if (x->props.family != family ||
		    x->id.spi       != spi ||
		    x->id.proto     != proto ||
		    !xfrm_addr_equal(&x->id.daddr, daddr, family))
			continue;

		if ((mark & x->mark.m) != x->mark.v)
			continue;
		xfrm_state_hold(x);
		return x;
	}

	return NULL;
}

static struct xfrm_state *__xfrm_state_lookup_byaddr(struct net *net, u32 mark,
						     const xfrm_address_t *daddr,
						     const xfrm_address_t *saddr,
						     u8 proto, unsigned short family)
{
	unsigned int h = xfrm_src_hash(net, daddr, saddr, family);
	struct xfrm_state *x;

	hlist_for_each_entry(x, net->xfrm.state_bysrc+h, bysrc) {
		if (x->props.family != family ||
		    x->id.proto     != proto ||
		    !xfrm_addr_equal(&x->id.daddr, daddr, family) ||
		    !xfrm_addr_equal(&x->props.saddr, saddr, family))
			continue;

		if ((mark & x->mark.m) != x->mark.v)
			continue;
		xfrm_state_hold(x);
		return x;
	}

	return NULL;
}

static inline struct xfrm_state *
__xfrm_state_locate(struct xfrm_state *x, int use_spi, int family)
{
	struct net *net = xs_net(x);
	u32 mark = x->mark.v & x->mark.m;

	if (use_spi)
		return __xfrm_state_lookup(net, mark, &x->id.daddr,
					   x->id.spi, x->id.proto, family);
	else
		return __xfrm_state_lookup_byaddr(net, mark,
						  &x->id.daddr,
						  &x->props.saddr,
						  x->id.proto, family);
}

static void xfrm_hash_grow_check(struct net *net, int have_hash_collision)
{
	if (have_hash_collision &&
	    (net->xfrm.state_hmask + 1) < xfrm_state_hashmax &&
	    net->xfrm.state_num > net->xfrm.state_hmask)
		schedule_work(&net->xfrm.state_hash_work);
}

static void xfrm_state_look_at(struct xfrm_policy *pol, struct xfrm_state *x,
			       const struct flowi *fl, unsigned short family,
			       struct xfrm_state **best, int *acq_in_progress,
			       int *error)
{
	/* Resolution logic:
	 * 1. There is a valid state with matching selector. Done.
	 * 2. Valid state with inappropriate selector. Skip.
	 *
	 * Entering area of "sysdeps".
	 *
	 * 3. If state is not valid, selector is temporary, it selects
	 *    only session which triggered previous resolution. Key
	 *    manager will do something to install a state with proper
	 *    selector.
	 */
	if (x->km.state == XFRM_STATE_VALID) {
		if ((x->sel.family &&
		     (x->sel.family != family ||
		      !xfrm_selector_match(&x->sel, fl, family))) ||
		    !security_xfrm_state_pol_flow_match(x, pol, fl))
			return;

		if (!*best ||
		    (*best)->km.dying > x->km.dying ||
		    ((*best)->km.dying == x->km.dying &&
		     (*best)->curlft.add_time < x->curlft.add_time))
			*best = x;
	} else if (x->km.state == XFRM_STATE_ACQ) {
		*acq_in_progress = 1;
	} else if (x->km.state == XFRM_STATE_ERROR ||
		   x->km.state == XFRM_STATE_EXPIRED) {
		if ((!x->sel.family ||
		     (x->sel.family == family &&
		      xfrm_selector_match(&x->sel, fl, family))) &&
		    security_xfrm_state_pol_flow_match(x, pol, fl))
			*error = -ESRCH;
	}
}

struct xfrm_state *
xfrm_state_find(const xfrm_address_t *daddr, const xfrm_address_t *saddr,
		const struct flowi *fl, struct xfrm_tmpl *tmpl,
		struct xfrm_policy *pol, int *err,
		unsigned short family)
{
	static xfrm_address_t saddr_wildcard = { };
	struct net *net = xp_net(pol);
	unsigned int h, h_wildcard;
	struct xfrm_state *x, *x0, *to_put;
	int acquire_in_progress = 0;
	int error = 0;
	struct xfrm_state *best = NULL;
	u32 mark = pol->mark.v & pol->mark.m;
	unsigned short encap_family = tmpl->encap_family;
	struct km_event c;

	to_put = NULL;

	spin_lock_bh(&net->xfrm.xfrm_state_lock);
	h = xfrm_dst_hash(net, daddr, saddr, tmpl->reqid, encap_family);
	hlist_for_each_entry(x, net->xfrm.state_bydst+h, bydst) {
		if (x->props.family == encap_family &&
		    x->props.reqid == tmpl->reqid &&
		    (mark & x->mark.m) == x->mark.v &&
		    !(x->props.flags & XFRM_STATE_WILDRECV) &&
		    xfrm_state_addr_check(x, daddr, saddr, encap_family) &&
		    tmpl->mode == x->props.mode &&
		    tmpl->id.proto == x->id.proto &&
		    (tmpl->id.spi == x->id.spi || !tmpl->id.spi))
			xfrm_state_look_at(pol, x, fl, family,
					   &best, &acquire_in_progress, &error);
	}
	if (best || acquire_in_progress)
		goto found;

	h_wildcard = xfrm_dst_hash(net, daddr, &saddr_wildcard, tmpl->reqid, encap_family);
	hlist_for_each_entry(x, net->xfrm.state_bydst+h_wildcard, bydst) {
		if (x->props.family == encap_family &&
		    x->props.reqid == tmpl->reqid &&
		    (mark & x->mark.m) == x->mark.v &&
		    !(x->props.flags & XFRM_STATE_WILDRECV) &&
		    xfrm_addr_equal(&x->id.daddr, daddr, encap_family) &&
		    tmpl->mode == x->props.mode &&
		    tmpl->id.proto == x->id.proto &&
		    (tmpl->id.spi == x->id.spi || !tmpl->id.spi))
			xfrm_state_look_at(pol, x, fl, family,
					   &best, &acquire_in_progress, &error);
	}

found:
	x = best;
	if (!x && !error && !acquire_in_progress) {
		if (tmpl->id.spi &&
		    (x0 = __xfrm_state_lookup(net, mark, daddr, tmpl->id.spi,
					      tmpl->id.proto, encap_family)) != NULL) {
			to_put = x0;
			error = -EEXIST;
			goto out;
		}

		c.net = net;
		/* If the KMs have no listeners (yet...), avoid allocating an SA
		 * for each and every packet - garbage collection might not
		 * handle the flood.
		 */
		if (!km_is_alive(&c)) {
			error = -ESRCH;
			goto out;
		}

		x = xfrm_state_alloc(net);
		if (x == NULL) {
			error = -ENOMEM;
			goto out;
		}
		/* Initialize temporary state matching only
		 * to current session. */
		xfrm_init_tempstate(x, fl, tmpl, daddr, saddr, family);
		memcpy(&x->mark, &pol->mark, sizeof(x->mark));

		error = security_xfrm_state_alloc_acquire(x, pol->security, fl->flowi_secid);
		if (error) {
			x->km.state = XFRM_STATE_DEAD;
			to_put = x;
			x = NULL;
			goto out;
		}

		if (km_query(x, tmpl, pol) == 0) {
			x->km.state = XFRM_STATE_ACQ;
			list_add(&x->km.all, &net->xfrm.state_all);
			hlist_add_head(&x->bydst, net->xfrm.state_bydst+h);
			h = xfrm_src_hash(net, daddr, saddr, encap_family);
			hlist_add_head(&x->bysrc, net->xfrm.state_bysrc+h);
			if (x->id.spi) {
				h = xfrm_spi_hash(net, &x->id.daddr, x->id.spi, x->id.proto, encap_family);
				hlist_add_head(&x->byspi, net->xfrm.state_byspi+h);
			}
			x->lft.hard_add_expires_seconds = net->xfrm.sysctl_acq_expires;
			tasklet_hrtimer_start(&x->mtimer, ktime_set(net->xfrm.sysctl_acq_expires, 0), HRTIMER_MODE_REL);
			net->xfrm.state_num++;
			xfrm_hash_grow_check(net, x->bydst.next != NULL);
		} else {
			x->km.state = XFRM_STATE_DEAD;
			to_put = x;
			x = NULL;
			error = -ESRCH;
		}
	}
out:
	if (x)
		xfrm_state_hold(x);
	else
		*err = acquire_in_progress ? -EAGAIN : error;
	spin_unlock_bh(&net->xfrm.xfrm_state_lock);
	if (to_put)
		xfrm_state_put(to_put);
	return x;
}

struct xfrm_state *
xfrm_stateonly_find(struct net *net, u32 mark,
		    xfrm_address_t *daddr, xfrm_address_t *saddr,
		    unsigned short family, u8 mode, u8 proto, u32 reqid)
{
	unsigned int h;
	struct xfrm_state *rx = NULL, *x = NULL;

	spin_lock_bh(&net->xfrm.xfrm_state_lock);
	h = xfrm_dst_hash(net, daddr, saddr, reqid, family);
	hlist_for_each_entry(x, net->xfrm.state_bydst+h, bydst) {
		if (x->props.family == family &&
		    x->props.reqid == reqid &&
		    (mark & x->mark.m) == x->mark.v &&
		    !(x->props.flags & XFRM_STATE_WILDRECV) &&
		    xfrm_state_addr_check(x, daddr, saddr, family) &&
		    mode == x->props.mode &&
		    proto == x->id.proto &&
		    x->km.state == XFRM_STATE_VALID) {
			rx = x;
			break;
		}
	}

	if (rx)
		xfrm_state_hold(rx);
	spin_unlock_bh(&net->xfrm.xfrm_state_lock);


	return rx;
}
EXPORT_SYMBOL(xfrm_stateonly_find);

struct xfrm_state *xfrm_state_lookup_byspi(struct net *net, __be32 spi,
					      unsigned short family)
{
	struct xfrm_state *x;
	struct xfrm_state_walk *w;

	spin_lock_bh(&net->xfrm.xfrm_state_lock);
	list_for_each_entry(w, &net->xfrm.state_all, all) {
		x = container_of(w, struct xfrm_state, km);
		if (x->props.family != family ||
			x->id.spi != spi)
			continue;

		xfrm_state_hold(x);
		spin_unlock_bh(&net->xfrm.xfrm_state_lock);
		return x;
	}
	spin_unlock_bh(&net->xfrm.xfrm_state_lock);
	return NULL;
}
EXPORT_SYMBOL(xfrm_state_lookup_byspi);

static void __xfrm_state_insert(struct xfrm_state *x)
{
	struct net *net = xs_net(x);
	unsigned int h;

	list_add(&x->km.all, &net->xfrm.state_all);

	h = xfrm_dst_hash(net, &x->id.daddr, &x->props.saddr,
			  x->props.reqid, x->props.family);
	hlist_add_head(&x->bydst, net->xfrm.state_bydst+h);

	h = xfrm_src_hash(net, &x->id.daddr, &x->props.saddr, x->props.family);
	hlist_add_head(&x->bysrc, net->xfrm.state_bysrc+h);

	if (x->id.spi) {
		h = xfrm_spi_hash(net, &x->id.daddr, x->id.spi, x->id.proto,
				  x->props.family);

		hlist_add_head(&x->byspi, net->xfrm.state_byspi+h);
	}

	tasklet_hrtimer_start(&x->mtimer, ktime_set(1, 0), HRTIMER_MODE_REL);
	if (x->replay_maxage)
		mod_timer(&x->rtimer, jiffies + x->replay_maxage);

	net->xfrm.state_num++;

	xfrm_hash_grow_check(net, x->bydst.next != NULL);
}

/* net->xfrm.xfrm_state_lock is held */
static void __xfrm_state_bump_genids(struct xfrm_state *xnew)
{
	struct net *net = xs_net(xnew);
	unsigned short family = xnew->props.family;
	u32 reqid = xnew->props.reqid;
	struct xfrm_state *x;
	unsigned int h;
	u32 mark = xnew->mark.v & xnew->mark.m;

	h = xfrm_dst_hash(net, &xnew->id.daddr, &xnew->props.saddr, reqid, family);
	hlist_for_each_entry(x, net->xfrm.state_bydst+h, bydst) {
		if (x->props.family	== family &&
		    x->props.reqid	== reqid &&
		    (mark & x->mark.m) == x->mark.v &&
		    xfrm_addr_equal(&x->id.daddr, &xnew->id.daddr, family) &&
		    xfrm_addr_equal(&x->props.saddr, &xnew->props.saddr, family))
			x->genid++;
	}
}

void xfrm_state_insert(struct xfrm_state *x)
{
	struct net *net = xs_net(x);

	spin_lock_bh(&net->xfrm.xfrm_state_lock);
	__xfrm_state_bump_genids(x);
	__xfrm_state_insert(x);
	spin_unlock_bh(&net->xfrm.xfrm_state_lock);
}
EXPORT_SYMBOL(xfrm_state_insert);

/* net->xfrm.xfrm_state_lock is held */
static struct xfrm_state *__find_acq_core(struct net *net,
					  const struct xfrm_mark *m,
					  unsigned short family, u8 mode,
					  u32 reqid, u8 proto,
					  const xfrm_address_t *daddr,
					  const xfrm_address_t *saddr,
					  int create)
{
	unsigned int h = xfrm_dst_hash(net, daddr, saddr, reqid, family);
	struct xfrm_state *x;
	u32 mark = m->v & m->m;

	hlist_for_each_entry(x, net->xfrm.state_bydst+h, bydst) {
		if (x->props.reqid  != reqid ||
		    x->props.mode   != mode ||
		    x->props.family != family ||
		    x->km.state     != XFRM_STATE_ACQ ||
		    x->id.spi       != 0 ||
		    x->id.proto	    != proto ||
		    (mark & x->mark.m) != x->mark.v ||
		    !xfrm_addr_equal(&x->id.daddr, daddr, family) ||
		    !xfrm_addr_equal(&x->props.saddr, saddr, family))
			continue;

		xfrm_state_hold(x);
		return x;
	}

	if (!create)
		return NULL;

	x = xfrm_state_alloc(net);
	if (likely(x)) {
		switch (family) {
		case AF_INET:
			x->sel.daddr.a4 = daddr->a4;
			x->sel.saddr.a4 = saddr->a4;
			x->sel.prefixlen_d = 32;
			x->sel.prefixlen_s = 32;
			x->props.saddr.a4 = saddr->a4;
			x->id.daddr.a4 = daddr->a4;
			break;

		case AF_INET6:
			x->sel.daddr.in6 = daddr->in6;
			x->sel.saddr.in6 = saddr->in6;
			x->sel.prefixlen_d = 128;
			x->sel.prefixlen_s = 128;
			x->props.saddr.in6 = saddr->in6;
			x->id.daddr.in6 = daddr->in6;
			break;
		}

		x->km.state = XFRM_STATE_ACQ;
		x->id.proto = proto;
		x->props.family = family;
		x->props.mode = mode;
		x->props.reqid = reqid;
		x->mark.v = m->v;
		x->mark.m = m->m;
		x->lft.hard_add_expires_seconds = net->xfrm.sysctl_acq_expires;
		xfrm_state_hold(x);
		tasklet_hrtimer_start(&x->mtimer, ktime_set(net->xfrm.sysctl_acq_expires, 0), HRTIMER_MODE_REL);
		list_add(&x->km.all, &net->xfrm.state_all);
		hlist_add_head(&x->bydst, net->xfrm.state_bydst+h);
		h = xfrm_src_hash(net, daddr, saddr, family);
		hlist_add_head(&x->bysrc, net->xfrm.state_bysrc+h);

		net->xfrm.state_num++;

		xfrm_hash_grow_check(net, x->bydst.next != NULL);
	}

	return x;
}

static struct xfrm_state *__xfrm_find_acq_byseq(struct net *net, u32 mark, u32 seq);

int xfrm_state_add(struct xfrm_state *x)
{
	struct net *net = xs_net(x);
	struct xfrm_state *x1, *to_put;
	int family;
	int err;
	u32 mark = x->mark.v & x->mark.m;
	int use_spi = xfrm_id_proto_match(x->id.proto, IPSEC_PROTO_ANY);

	family = x->props.family;

	to_put = NULL;

	spin_lock_bh(&net->xfrm.xfrm_state_lock);

	x1 = __xfrm_state_locate(x, use_spi, family);
	if (x1) {
		to_put = x1;
		x1 = NULL;
		err = -EEXIST;
		goto out;
	}

	if (use_spi && x->km.seq) {
		x1 = __xfrm_find_acq_byseq(net, mark, x->km.seq);
		if (x1 && ((x1->id.proto != x->id.proto) ||
		    !xfrm_addr_equal(&x1->id.daddr, &x->id.daddr, family))) {
			to_put = x1;
			x1 = NULL;
		}
	}

	if (use_spi && !x1)
		x1 = __find_acq_core(net, &x->mark, family, x->props.mode,
				     x->props.reqid, x->id.proto,
				     &x->id.daddr, &x->props.saddr, 0);

	__xfrm_state_bump_genids(x);
	__xfrm_state_insert(x);
	err = 0;

out:
	spin_unlock_bh(&net->xfrm.xfrm_state_lock);

	if (x1) {
		xfrm_state_delete(x1);
		xfrm_state_put(x1);
	}

	if (to_put)
		xfrm_state_put(to_put);

	return err;
}
EXPORT_SYMBOL(xfrm_state_add);

#ifdef CONFIG_XFRM_MIGRATE
static struct xfrm_state *xfrm_state_clone(struct xfrm_state *orig)
{
	struct net *net = xs_net(orig);
	struct xfrm_state *x = xfrm_state_alloc(net);
	if (!x)
		goto out;

	memcpy(&x->id, &orig->id, sizeof(x->id));
	memcpy(&x->sel, &orig->sel, sizeof(x->sel));
	memcpy(&x->lft, &orig->lft, sizeof(x->lft));
	x->props.mode = orig->props.mode;
	x->props.replay_window = orig->props.replay_window;
	x->props.reqid = orig->props.reqid;
	x->props.family = orig->props.family;
	x->props.saddr = orig->props.saddr;

	if (orig->aalg) {
		x->aalg = xfrm_algo_auth_clone(orig->aalg);
		if (!x->aalg)
			goto error;
	}
	x->props.aalgo = orig->props.aalgo;

	if (orig->aead) {
		x->aead = xfrm_algo_aead_clone(orig->aead);
		x->geniv = orig->geniv;
		if (!x->aead)
			goto error;
	}
	if (orig->ealg) {
		x->ealg = xfrm_algo_clone(orig->ealg);
		if (!x->ealg)
			goto error;
	}
	x->props.ealgo = orig->props.ealgo;

	if (orig->calg) {
		x->calg = xfrm_algo_clone(orig->calg);
		if (!x->calg)
			goto error;
	}
	x->props.calgo = orig->props.calgo;

	if (orig->encap) {
		x->encap = kmemdup(orig->encap, sizeof(*x->encap), GFP_KERNEL);
		if (!x->encap)
			goto error;
	}

	if (orig->coaddr) {
		x->coaddr = kmemdup(orig->coaddr, sizeof(*x->coaddr),
				    GFP_KERNEL);
		if (!x->coaddr)
			goto error;
	}

	if (orig->replay_esn) {
		if (xfrm_replay_clone(x, orig))
			goto error;
	}

	memcpy(&x->mark, &orig->mark, sizeof(x->mark));

	if (xfrm_init_state(x) < 0)
		goto error;

	x->props.flags = orig->props.flags;
	x->props.extra_flags = orig->props.extra_flags;

	x->tfcpad = orig->tfcpad;
	x->replay_maxdiff = orig->replay_maxdiff;
	x->replay_maxage = orig->replay_maxage;
	memcpy(&x->curlft, &orig->curlft, sizeof(x->curlft));
	x->km.state = orig->km.state;
	x->km.seq = orig->km.seq;
	x->replay = orig->replay;
	x->preplay = orig->preplay;

	return x;

 error:
	xfrm_state_put(x);
out:
	return NULL;
}

struct xfrm_state *xfrm_migrate_state_find(struct xfrm_migrate *m, struct net *net)
{
	unsigned int h;
	struct xfrm_state *x = NULL;

	spin_lock_bh(&net->xfrm.xfrm_state_lock);

	if (m->reqid) {
		h = xfrm_dst_hash(net, &m->old_daddr, &m->old_saddr,
				  m->reqid, m->old_family);
		hlist_for_each_entry(x, net->xfrm.state_bydst+h, bydst) {
			if (x->props.mode != m->mode ||
			    x->id.proto != m->proto)
				continue;
			if (m->reqid && x->props.reqid != m->reqid)
				continue;
			if (!xfrm_addr_equal(&x->id.daddr, &m->old_daddr,
					     m->old_family) ||
			    !xfrm_addr_equal(&x->props.saddr, &m->old_saddr,
					     m->old_family))
				continue;
			xfrm_state_hold(x);
			break;
		}
	} else {
		h = xfrm_src_hash(net, &m->old_daddr, &m->old_saddr,
				  m->old_family);
		hlist_for_each_entry(x, net->xfrm.state_bysrc+h, bysrc) {
			if (x->props.mode != m->mode ||
			    x->id.proto != m->proto)
				continue;
			if (!xfrm_addr_equal(&x->id.daddr, &m->old_daddr,
					     m->old_family) ||
			    !xfrm_addr_equal(&x->props.saddr, &m->old_saddr,
					     m->old_family))
				continue;
			xfrm_state_hold(x);
			break;
		}
	}

	spin_unlock_bh(&net->xfrm.xfrm_state_lock);

	return x;
}
EXPORT_SYMBOL(xfrm_migrate_state_find);

struct xfrm_state *xfrm_state_migrate(struct xfrm_state *x,
				      struct xfrm_migrate *m)
{
	struct xfrm_state *xc;

	xc = xfrm_state_clone(x);
	if (!xc)
		return NULL;

	memcpy(&xc->id.daddr, &m->new_daddr, sizeof(xc->id.daddr));
	memcpy(&xc->props.saddr, &m->new_saddr, sizeof(xc->props.saddr));

	/* add state */
	if (xfrm_addr_equal(&x->id.daddr, &m->new_daddr, m->new_family)) {
		/* a care is needed when the destination address of the
		   state is to be updated as it is a part of triplet */
		xfrm_state_insert(xc);
	} else {
		if (xfrm_state_add(xc) < 0)
			goto error;
	}

	return xc;
error:
	xfrm_state_put(xc);
	return NULL;
}
EXPORT_SYMBOL(xfrm_state_migrate);
#endif

int xfrm_state_update(struct xfrm_state *x)
{
	struct xfrm_state *x1, *to_put;
	int err;
	int use_spi = xfrm_id_proto_match(x->id.proto, IPSEC_PROTO_ANY);
	struct net *net = xs_net(x);

	to_put = NULL;

	spin_lock_bh(&net->xfrm.xfrm_state_lock);
	x1 = __xfrm_state_locate(x, use_spi, x->props.family);

	err = -ESRCH;
	if (!x1)
		goto out;

	if (xfrm_state_kern(x1)) {
		to_put = x1;
		err = -EEXIST;
		goto out;
	}

	if (x1->km.state == XFRM_STATE_ACQ) {
		__xfrm_state_insert(x);
		x = NULL;
	}
	err = 0;

out:
	spin_unlock_bh(&net->xfrm.xfrm_state_lock);

	if (to_put)
		xfrm_state_put(to_put);

	if (err)
		return err;

	if (!x) {
		xfrm_state_delete(x1);
		xfrm_state_put(x1);
		return 0;
	}

	err = -EINVAL;
	spin_lock_bh(&x1->lock);
	if (likely(x1->km.state == XFRM_STATE_VALID)) {
		if (x->encap && x1->encap)
			memcpy(x1->encap, x->encap, sizeof(*x1->encap));
		if (x->coaddr && x1->coaddr) {
			memcpy(x1->coaddr, x->coaddr, sizeof(*x1->coaddr));
		}
		if (!use_spi && memcmp(&x1->sel, &x->sel, sizeof(x1->sel)))
			memcpy(&x1->sel, &x->sel, sizeof(x1->sel));
		memcpy(&x1->lft, &x->lft, sizeof(x1->lft));
		x1->km.dying = 0;

		tasklet_hrtimer_start(&x1->mtimer, ktime_set(1, 0), HRTIMER_MODE_REL);
		if (x1->curlft.use_time)
			xfrm_state_check_expire(x1);

		if (x->props.output_mark) {
			spin_lock_bh(&net->xfrm.xfrm_state_lock);

			x1->props.output_mark = x->props.output_mark;

			__xfrm_state_bump_genids(x1);
			spin_unlock_bh(&net->xfrm.xfrm_state_lock);
		}

		err = 0;
		x->km.state = XFRM_STATE_DEAD;
		__xfrm_state_put(x);
	}
	spin_unlock_bh(&x1->lock);

	xfrm_state_put(x1);

	return err;
}
EXPORT_SYMBOL(xfrm_state_update);

int xfrm_state_check_expire(struct xfrm_state *x)
{
	if (!x->curlft.use_time)
		x->curlft.use_time = get_seconds();

	if (x->curlft.bytes >= x->lft.hard_byte_limit ||
	    x->curlft.packets >= x->lft.hard_packet_limit) {
		x->km.state = XFRM_STATE_EXPIRED;
		tasklet_hrtimer_start(&x->mtimer, ktime_set(0, 0), HRTIMER_MODE_REL);
		return -EINVAL;
	}

	if (!x->km.dying &&
	    (x->curlft.bytes >= x->lft.soft_byte_limit ||
	     x->curlft.packets >= x->lft.soft_packet_limit)) {
		x->km.dying = 1;
		km_state_expired(x, 0, 0);
	}
	return 0;
}
EXPORT_SYMBOL(xfrm_state_check_expire);

struct xfrm_state *
xfrm_state_lookup(struct net *net, u32 mark, const xfrm_address_t *daddr, __be32 spi,
		  u8 proto, unsigned short family)
{
	struct xfrm_state *x;

	spin_lock_bh(&net->xfrm.xfrm_state_lock);
	x = __xfrm_state_lookup(net, mark, daddr, spi, proto, family);
	spin_unlock_bh(&net->xfrm.xfrm_state_lock);
	return x;
}
EXPORT_SYMBOL(xfrm_state_lookup);

struct xfrm_state *
xfrm_state_lookup_byaddr(struct net *net, u32 mark,
			 const xfrm_address_t *daddr, const xfrm_address_t *saddr,
			 u8 proto, unsigned short family)
{
	struct xfrm_state *x;

	spin_lock_bh(&net->xfrm.xfrm_state_lock);
	x = __xfrm_state_lookup_byaddr(net, mark, daddr, saddr, proto, family);
	spin_unlock_bh(&net->xfrm.xfrm_state_lock);
	return x;
}
EXPORT_SYMBOL(xfrm_state_lookup_byaddr);

struct xfrm_state *
xfrm_find_acq(struct net *net, const struct xfrm_mark *mark, u8 mode, u32 reqid,
	      u8 proto, const xfrm_address_t *daddr,
	      const xfrm_address_t *saddr, int create, unsigned short family)
{
	struct xfrm_state *x;

	spin_lock_bh(&net->xfrm.xfrm_state_lock);
	x = __find_acq_core(net, mark, family, mode, reqid, proto, daddr, saddr, create);
	spin_unlock_bh(&net->xfrm.xfrm_state_lock);

	return x;
}
EXPORT_SYMBOL(xfrm_find_acq);

#ifdef CONFIG_XFRM_SUB_POLICY
int
xfrm_tmpl_sort(struct xfrm_tmpl **dst, struct xfrm_tmpl **src, int n,
	       unsigned short family, struct net *net)
{
	int err = 0;
	struct xfrm_state_afinfo *afinfo = xfrm_state_get_afinfo(family);
	if (!afinfo)
		return -EAFNOSUPPORT;

	spin_lock_bh(&net->xfrm.xfrm_state_lock); /*FIXME*/
	if (afinfo->tmpl_sort)
		err = afinfo->tmpl_sort(dst, src, n);
	spin_unlock_bh(&net->xfrm.xfrm_state_lock);
	xfrm_state_put_afinfo(afinfo);
	return err;
}
EXPORT_SYMBOL(xfrm_tmpl_sort);

int
xfrm_state_sort(struct xfrm_state **dst, struct xfrm_state **src, int n,
		unsigned short family)
{
	int err = 0;
	struct xfrm_state_afinfo *afinfo = xfrm_state_get_afinfo(family);
	struct net *net = xs_net(*src);

	if (!afinfo)
		return -EAFNOSUPPORT;

	spin_lock_bh(&net->xfrm.xfrm_state_lock);
	if (afinfo->state_sort)
		err = afinfo->state_sort(dst, src, n);
	spin_unlock_bh(&net->xfrm.xfrm_state_lock);
	xfrm_state_put_afinfo(afinfo);
	return err;
}
EXPORT_SYMBOL(xfrm_state_sort);
#endif

/* Silly enough, but I'm lazy to build resolution list */

static struct xfrm_state *__xfrm_find_acq_byseq(struct net *net, u32 mark, u32 seq)
{
	int i;

	for (i = 0; i <= net->xfrm.state_hmask; i++) {
		struct xfrm_state *x;

		hlist_for_each_entry(x, net->xfrm.state_bydst+i, bydst) {
			if (x->km.seq == seq &&
			    (mark & x->mark.m) == x->mark.v &&
			    x->km.state == XFRM_STATE_ACQ) {
				xfrm_state_hold(x);
				return x;
			}
		}
	}
	return NULL;
}

struct xfrm_state *xfrm_find_acq_byseq(struct net *net, u32 mark, u32 seq)
{
	struct xfrm_state *x;

	spin_lock_bh(&net->xfrm.xfrm_state_lock);
	x = __xfrm_find_acq_byseq(net, mark, seq);
	spin_unlock_bh(&net->xfrm.xfrm_state_lock);
	return x;
}
EXPORT_SYMBOL(xfrm_find_acq_byseq);

u32 xfrm_get_acqseq(void)
{
	u32 res;
	static atomic_t acqseq;

	do {
		res = atomic_inc_return(&acqseq);
	} while (!res);

	return res;
}
EXPORT_SYMBOL(xfrm_get_acqseq);

int verify_spi_info(u8 proto, u32 min, u32 max)
{
	switch (proto) {
	case IPPROTO_AH:
	case IPPROTO_ESP:
		break;

	case IPPROTO_COMP:
		/* IPCOMP spi is 16-bits. */
		if (max >= 0x10000)
			return -EINVAL;
		break;

	default:
		return -EINVAL;
	}

	if (min > max)
		return -EINVAL;

	return 0;
}
EXPORT_SYMBOL(verify_spi_info);

int xfrm_alloc_spi(struct xfrm_state *x, u32 low, u32 high)
{
	struct net *net = xs_net(x);
	unsigned int h;
	struct xfrm_state *x0;
	int err = -ENOENT;
	__be32 minspi = htonl(low);
	__be32 maxspi = htonl(high);
	u32 mark = x->mark.v & x->mark.m;

	spin_lock_bh(&x->lock);
	if (x->km.state == XFRM_STATE_DEAD)
		goto unlock;

	err = 0;
	if (x->id.spi)
		goto unlock;

	err = -ENOENT;

	if (minspi == maxspi) {
		x0 = xfrm_state_lookup(net, mark, &x->id.daddr, minspi, x->id.proto, x->props.family);
		if (x0) {
			xfrm_state_put(x0);
			goto unlock;
		}
		x->id.spi = minspi;
	} else {
		u32 spi = 0;
		for (h = 0; h < high-low+1; h++) {
			spi = low + prandom_u32()%(high-low+1);
			x0 = xfrm_state_lookup(net, mark, &x->id.daddr, htonl(spi), x->id.proto, x->props.family);
			if (x0 == NULL) {
				x->id.spi = htonl(spi);
				break;
			}
			xfrm_state_put(x0);
		}
	}
	if (x->id.spi) {
		spin_lock_bh(&net->xfrm.xfrm_state_lock);
		h = xfrm_spi_hash(net, &x->id.daddr, x->id.spi, x->id.proto, x->props.family);
		hlist_add_head(&x->byspi, net->xfrm.state_byspi+h);
		spin_unlock_bh(&net->xfrm.xfrm_state_lock);

		err = 0;
	}

unlock:
	spin_unlock_bh(&x->lock);

	return err;
}
EXPORT_SYMBOL(xfrm_alloc_spi);

static bool __xfrm_state_filter_match(struct xfrm_state *x,
				      struct xfrm_address_filter *filter)
{
	if (filter) {
		if ((filter->family == AF_INET ||
		     filter->family == AF_INET6) &&
		    x->props.family != filter->family)
			return false;

		return addr_match(&x->props.saddr, &filter->saddr,
				  filter->splen) &&
		       addr_match(&x->id.daddr, &filter->daddr,
				  filter->dplen);
	}
	return true;
}

int xfrm_state_walk(struct net *net, struct xfrm_state_walk *walk,
		    int (*func)(struct xfrm_state *, int, void*),
		    void *data)
{
	struct xfrm_state *state;
	struct xfrm_state_walk *x;
	int err = 0;

	if (walk->seq != 0 && list_empty(&walk->all))
		return 0;

	spin_lock_bh(&net->xfrm.xfrm_state_lock);
	if (list_empty(&walk->all))
		x = list_first_entry(&net->xfrm.state_all, struct xfrm_state_walk, all);
	else
		x = list_first_entry(&walk->all, struct xfrm_state_walk, all);
	list_for_each_entry_from(x, &net->xfrm.state_all, all) {
		if (x->state == XFRM_STATE_DEAD)
			continue;
		state = container_of(x, struct xfrm_state, km);
		if (!xfrm_id_proto_match(state->id.proto, walk->proto))
			continue;
		if (!__xfrm_state_filter_match(state, walk->filter))
			continue;
		err = func(state, walk->seq, data);
		if (err) {
			list_move_tail(&walk->all, &x->all);
			goto out;
		}
		walk->seq++;
	}
	if (walk->seq == 0) {
		err = -ENOENT;
		goto out;
	}
	list_del_init(&walk->all);
out:
	spin_unlock_bh(&net->xfrm.xfrm_state_lock);
	return err;
}
EXPORT_SYMBOL(xfrm_state_walk);

void xfrm_state_walk_init(struct xfrm_state_walk *walk, u8 proto,
			  struct xfrm_address_filter *filter)
{
	INIT_LIST_HEAD(&walk->all);
	walk->proto = proto;
	walk->state = XFRM_STATE_DEAD;
	walk->seq = 0;
	walk->filter = filter;
}
EXPORT_SYMBOL(xfrm_state_walk_init);

void xfrm_state_walk_done(struct xfrm_state_walk *walk, struct net *net)
{
	kfree(walk->filter);

	if (list_empty(&walk->all))
		return;

	spin_lock_bh(&net->xfrm.xfrm_state_lock);
	list_del(&walk->all);
	spin_unlock_bh(&net->xfrm.xfrm_state_lock);
}
EXPORT_SYMBOL(xfrm_state_walk_done);

static void xfrm_replay_timer_handler(unsigned long data)
{
	struct xfrm_state *x = (struct xfrm_state *)data;

	spin_lock(&x->lock);

	if (x->km.state == XFRM_STATE_VALID) {
		if (xfrm_aevent_is_on(xs_net(x)))
			x->repl->notify(x, XFRM_REPLAY_TIMEOUT);
		else
			x->xflags |= XFRM_TIME_DEFER;
	}

	spin_unlock(&x->lock);
}

static LIST_HEAD(xfrm_km_list);

void km_policy_notify(struct xfrm_policy *xp, int dir, const struct km_event *c)
{
	struct xfrm_mgr *km;

	rcu_read_lock();
	list_for_each_entry_rcu(km, &xfrm_km_list, list)
		if (km->notify_policy)
			km->notify_policy(xp, dir, c);
	rcu_read_unlock();
}

void km_state_notify(struct xfrm_state *x, const struct km_event *c)
{
	struct xfrm_mgr *km;
	rcu_read_lock();
	list_for_each_entry_rcu(km, &xfrm_km_list, list)
		if (km->notify)
			km->notify(x, c);
	rcu_read_unlock();
}

EXPORT_SYMBOL(km_policy_notify);
EXPORT_SYMBOL(km_state_notify);

void km_state_expired(struct xfrm_state *x, int hard, u32 portid)
{
	struct km_event c;

	c.data.hard = hard;
	c.portid = portid;
	c.event = XFRM_MSG_EXPIRE;
	km_state_notify(x, &c);
}

EXPORT_SYMBOL(km_state_expired);
/*
 * We send to all registered managers regardless of failure
 * We are happy with one success
*/
int km_query(struct xfrm_state *x, struct xfrm_tmpl *t, struct xfrm_policy *pol)
{
	int err = -EINVAL, acqret;
	struct xfrm_mgr *km;

	rcu_read_lock();
	list_for_each_entry_rcu(km, &xfrm_km_list, list) {
		acqret = km->acquire(x, t, pol);
		if (!acqret)
			err = acqret;
	}
	rcu_read_unlock();
	return err;
}
EXPORT_SYMBOL(km_query);

int km_new_mapping(struct xfrm_state *x, xfrm_address_t *ipaddr, __be16 sport)
{
	int err = -EINVAL;
	struct xfrm_mgr *km;

	rcu_read_lock();
	list_for_each_entry_rcu(km, &xfrm_km_list, list) {
		if (km->new_mapping)
			err = km->new_mapping(x, ipaddr, sport);
		if (!err)
			break;
	}
	rcu_read_unlock();
	return err;
}
EXPORT_SYMBOL(km_new_mapping);

void km_policy_expired(struct xfrm_policy *pol, int dir, int hard, u32 portid)
{
	struct km_event c;

	c.data.hard = hard;
	c.portid = portid;
	c.event = XFRM_MSG_POLEXPIRE;
	km_policy_notify(pol, dir, &c);
}
EXPORT_SYMBOL(km_policy_expired);

#ifdef CONFIG_XFRM_MIGRATE
int km_migrate(const struct xfrm_selector *sel, u8 dir, u8 type,
	       const struct xfrm_migrate *m, int num_migrate,
	       const struct xfrm_kmaddress *k)
{
	int err = -EINVAL;
	int ret;
	struct xfrm_mgr *km;

	rcu_read_lock();
	list_for_each_entry_rcu(km, &xfrm_km_list, list) {
		if (km->migrate) {
			ret = km->migrate(sel, dir, type, m, num_migrate, k);
			if (!ret)
				err = ret;
		}
	}
	rcu_read_unlock();
	return err;
}
EXPORT_SYMBOL(km_migrate);
#endif

int km_report(struct net *net, u8 proto, struct xfrm_selector *sel, xfrm_address_t *addr)
{
	int err = -EINVAL;
	int ret;
	struct xfrm_mgr *km;

	rcu_read_lock();
	list_for_each_entry_rcu(km, &xfrm_km_list, list) {
		if (km->report) {
			ret = km->report(net, proto, sel, addr);
			if (!ret)
				err = ret;
		}
	}
	rcu_read_unlock();
	return err;
}
EXPORT_SYMBOL(km_report);

bool km_is_alive(const struct km_event *c)
{
	struct xfrm_mgr *km;
	bool is_alive = false;

	rcu_read_lock();
	list_for_each_entry_rcu(km, &xfrm_km_list, list) {
		if (km->is_alive && km->is_alive(c)) {
			is_alive = true;
			break;
		}
	}
	rcu_read_unlock();

	return is_alive;
}
EXPORT_SYMBOL(km_is_alive);

#if IS_ENABLED(CONFIG_XFRM_USER_COMPAT)
static DEFINE_SPINLOCK(xfrm_translator_lock);
static struct xfrm_translator __rcu *xfrm_translator;

struct xfrm_translator *xfrm_get_translator(void)
{
	struct xfrm_translator *xtr;

	rcu_read_lock();
	xtr = rcu_dereference(xfrm_translator);
	if (unlikely(!xtr))
		goto out;
	if (!try_module_get(xtr->owner))
		xtr = NULL;
out:
	rcu_read_unlock();
	return xtr;
}
EXPORT_SYMBOL_GPL(xfrm_get_translator);

void xfrm_put_translator(struct xfrm_translator *xtr)
{
	module_put(xtr->owner);
}
EXPORT_SYMBOL_GPL(xfrm_put_translator);

int xfrm_register_translator(struct xfrm_translator *xtr)
{
	int err = 0;

	spin_lock_bh(&xfrm_translator_lock);
	if (unlikely(xfrm_translator != NULL))
		err = -EEXIST;
	else
		rcu_assign_pointer(xfrm_translator, xtr);
	spin_unlock_bh(&xfrm_translator_lock);

	return err;
}
EXPORT_SYMBOL_GPL(xfrm_register_translator);

int xfrm_unregister_translator(struct xfrm_translator *xtr)
{
	int err = 0;

	spin_lock_bh(&xfrm_translator_lock);
	if (likely(xfrm_translator != NULL)) {
		if (rcu_access_pointer(xfrm_translator) != xtr)
			err = -EINVAL;
		else
			RCU_INIT_POINTER(xfrm_translator, NULL);
	}
	spin_unlock_bh(&xfrm_translator_lock);
	synchronize_rcu();

	return err;
}
EXPORT_SYMBOL_GPL(xfrm_unregister_translator);
#endif

int xfrm_user_policy(struct sock *sk, int optname, u8 __user *optval, int optlen)
{
	int err;
	u8 *data;
	struct xfrm_mgr *km;
	struct xfrm_policy *pol = NULL;

	if (!optval && !optlen) {
		xfrm_sk_policy_insert(sk, XFRM_POLICY_IN, NULL);
		xfrm_sk_policy_insert(sk, XFRM_POLICY_OUT, NULL);
		__sk_dst_reset(sk);
		return 0;
	}

	if (optlen <= 0 || optlen > PAGE_SIZE)
		return -EMSGSIZE;

	data = kmalloc(optlen, GFP_KERNEL);
	if (!data)
		return -ENOMEM;

	err = -EFAULT;
	if (copy_from_user(data, optval, optlen))
		goto out;

<<<<<<< HEAD
	if (is_compat_task()) {
		struct xfrm_translator *xtr = xfrm_get_translator();

		if (!xtr)
			return -EOPNOTSUPP;

		err = xtr->xlate_user_policy_sockptr(&data, optlen);
		xfrm_put_translator(xtr);
		if (err) {
			kfree(data);
			return err;
=======
	/* Use the 64-bit / untranslated format on Android, even for compat */
	if (!IS_ENABLED(CONFIG_ANDROID) || IS_ENABLED(CONFIG_XFRM_USER_COMPAT)) {
		if (is_compat_task()) {
			struct xfrm_translator *xtr = xfrm_get_translator();

			if (!xtr)
				return -EOPNOTSUPP;

			err = xtr->xlate_user_policy_sockptr(&data, optlen);
			xfrm_put_translator(xtr);
			if (err) {
				kfree(data);
				return err;
			}
>>>>>>> 34b1d117
		}
	}

	err = -EINVAL;
	rcu_read_lock();
	list_for_each_entry_rcu(km, &xfrm_km_list, list) {
		pol = km->compile_policy(sk, optname, data,
					 optlen, &err);
		if (err >= 0)
			break;
	}
	rcu_read_unlock();

	if (err >= 0) {
		xfrm_sk_policy_insert(sk, err, pol);
		xfrm_pol_put(pol);
		__sk_dst_reset(sk);
		err = 0;
	}

out:
	kfree(data);
	return err;
}
EXPORT_SYMBOL(xfrm_user_policy);

static DEFINE_SPINLOCK(xfrm_km_lock);

int xfrm_register_km(struct xfrm_mgr *km)
{
	spin_lock_bh(&xfrm_km_lock);
	list_add_tail_rcu(&km->list, &xfrm_km_list);
	spin_unlock_bh(&xfrm_km_lock);
	return 0;
}
EXPORT_SYMBOL(xfrm_register_km);

int xfrm_unregister_km(struct xfrm_mgr *km)
{
	spin_lock_bh(&xfrm_km_lock);
	list_del_rcu(&km->list);
	spin_unlock_bh(&xfrm_km_lock);
	synchronize_rcu();
	return 0;
}
EXPORT_SYMBOL(xfrm_unregister_km);

int xfrm_state_register_afinfo(struct xfrm_state_afinfo *afinfo)
{
	int err = 0;
	if (unlikely(afinfo == NULL))
		return -EINVAL;
	if (unlikely(afinfo->family >= NPROTO))
		return -EAFNOSUPPORT;
	spin_lock_bh(&xfrm_state_afinfo_lock);
	if (unlikely(xfrm_state_afinfo[afinfo->family] != NULL))
		err = -EEXIST;
	else
		rcu_assign_pointer(xfrm_state_afinfo[afinfo->family], afinfo);
	spin_unlock_bh(&xfrm_state_afinfo_lock);
	return err;
}
EXPORT_SYMBOL(xfrm_state_register_afinfo);

int xfrm_state_unregister_afinfo(struct xfrm_state_afinfo *afinfo)
{
	int err = 0;
	if (unlikely(afinfo == NULL))
		return -EINVAL;
	if (unlikely(afinfo->family >= NPROTO))
		return -EAFNOSUPPORT;
	spin_lock_bh(&xfrm_state_afinfo_lock);
	if (likely(xfrm_state_afinfo[afinfo->family] != NULL)) {
		if (unlikely(xfrm_state_afinfo[afinfo->family] != afinfo))
			err = -EINVAL;
		else
			RCU_INIT_POINTER(xfrm_state_afinfo[afinfo->family], NULL);
	}
	spin_unlock_bh(&xfrm_state_afinfo_lock);
	synchronize_rcu();
	return err;
}
EXPORT_SYMBOL(xfrm_state_unregister_afinfo);

struct xfrm_state_afinfo *xfrm_state_get_afinfo(unsigned int family)
{
	struct xfrm_state_afinfo *afinfo;
	if (unlikely(family >= NPROTO))
		return NULL;
	rcu_read_lock();
	afinfo = rcu_dereference(xfrm_state_afinfo[family]);
	if (unlikely(!afinfo))
		rcu_read_unlock();
	return afinfo;
}

void xfrm_state_put_afinfo(struct xfrm_state_afinfo *afinfo)
{
	rcu_read_unlock();
}

/* Temporarily located here until net/xfrm/xfrm_tunnel.c is created */
void xfrm_state_delete_tunnel(struct xfrm_state *x)
{
	if (x->tunnel) {
		struct xfrm_state *t = x->tunnel;

		if (atomic_read(&t->tunnel_users) == 2)
			xfrm_state_delete(t);
		atomic_dec(&t->tunnel_users);
		xfrm_state_put(t);
		x->tunnel = NULL;
	}
}
EXPORT_SYMBOL(xfrm_state_delete_tunnel);

int xfrm_state_mtu(struct xfrm_state *x, int mtu)
{
	int res;

	spin_lock_bh(&x->lock);
	if (x->km.state == XFRM_STATE_VALID &&
	    x->type && x->type->get_mtu)
		res = x->type->get_mtu(x, mtu);
	else
		res = mtu - x->props.header_len;
	spin_unlock_bh(&x->lock);
	return res;
}

int __xfrm_init_state(struct xfrm_state *x, bool init_replay)
{
	struct xfrm_state_afinfo *afinfo;
	struct xfrm_mode *inner_mode;
	int family = x->props.family;
	int err;

	err = -EAFNOSUPPORT;
	afinfo = xfrm_state_get_afinfo(family);
	if (!afinfo)
		goto error;

	err = 0;
	if (afinfo->init_flags)
		err = afinfo->init_flags(x);

	xfrm_state_put_afinfo(afinfo);

	if (err)
		goto error;

	err = -EPROTONOSUPPORT;

	if (x->sel.family != AF_UNSPEC) {
		inner_mode = xfrm_get_mode(x->props.mode, x->sel.family);
		if (inner_mode == NULL)
			goto error;

		if (!(inner_mode->flags & XFRM_MODE_FLAG_TUNNEL) &&
		    family != x->sel.family) {
			xfrm_put_mode(inner_mode);
			goto error;
		}

		x->inner_mode = inner_mode;
	} else {
		struct xfrm_mode *inner_mode_iaf;
		int iafamily = AF_INET;

		inner_mode = xfrm_get_mode(x->props.mode, x->props.family);
		if (inner_mode == NULL)
			goto error;

		if (!(inner_mode->flags & XFRM_MODE_FLAG_TUNNEL)) {
			xfrm_put_mode(inner_mode);
			goto error;
		}
		x->inner_mode = inner_mode;

		if (x->props.family == AF_INET)
			iafamily = AF_INET6;

		inner_mode_iaf = xfrm_get_mode(x->props.mode, iafamily);
		if (inner_mode_iaf) {
			if (inner_mode_iaf->flags & XFRM_MODE_FLAG_TUNNEL)
				x->inner_mode_iaf = inner_mode_iaf;
			else
				xfrm_put_mode(inner_mode_iaf);
		}
	}

	x->type = xfrm_get_type(x->id.proto, family);
	if (x->type == NULL)
		goto error;

	err = x->type->init_state(x);
	if (err)
		goto error;

	x->outer_mode = xfrm_get_mode(x->props.mode, family);
	if (x->outer_mode == NULL) {
		err = -EPROTONOSUPPORT;
		goto error;
	}

	if (init_replay) {
		err = xfrm_init_replay(x);
		if (err)
			goto error;
	}

	x->km.state = XFRM_STATE_VALID;

error:
	return err;
}

EXPORT_SYMBOL(__xfrm_init_state);

int xfrm_init_state(struct xfrm_state *x)
{
	return __xfrm_init_state(x, true);
}

EXPORT_SYMBOL(xfrm_init_state);

int __net_init xfrm_state_init(struct net *net)
{
	unsigned int sz;

	INIT_LIST_HEAD(&net->xfrm.state_all);

	sz = sizeof(struct hlist_head) * 8;

	net->xfrm.state_bydst = xfrm_hash_alloc(sz);
	if (!net->xfrm.state_bydst)
		goto out_bydst;
	net->xfrm.state_bysrc = xfrm_hash_alloc(sz);
	if (!net->xfrm.state_bysrc)
		goto out_bysrc;
	net->xfrm.state_byspi = xfrm_hash_alloc(sz);
	if (!net->xfrm.state_byspi)
		goto out_byspi;
	net->xfrm.state_hmask = ((sz / sizeof(struct hlist_head)) - 1);

	net->xfrm.state_num = 0;
	INIT_WORK(&net->xfrm.state_hash_work, xfrm_hash_resize);
	INIT_HLIST_HEAD(&net->xfrm.state_gc_list);
	INIT_WORK(&net->xfrm.state_gc_work, xfrm_state_gc_task);
	spin_lock_init(&net->xfrm.xfrm_state_lock);
	return 0;

out_byspi:
	xfrm_hash_free(net->xfrm.state_bysrc, sz);
out_bysrc:
	xfrm_hash_free(net->xfrm.state_bydst, sz);
out_bydst:
	return -ENOMEM;
}

void xfrm_state_fini(struct net *net)
{
	unsigned int sz;

	flush_work(&net->xfrm.state_hash_work);
	xfrm_state_flush(net, 0, false);
	flush_work(&net->xfrm.state_gc_work);

	WARN_ON(!list_empty(&net->xfrm.state_all));

	sz = (net->xfrm.state_hmask + 1) * sizeof(struct hlist_head);
	WARN_ON(!hlist_empty(net->xfrm.state_byspi));
	xfrm_hash_free(net->xfrm.state_byspi, sz);
	WARN_ON(!hlist_empty(net->xfrm.state_bysrc));
	xfrm_hash_free(net->xfrm.state_bysrc, sz);
	WARN_ON(!hlist_empty(net->xfrm.state_bydst));
	xfrm_hash_free(net->xfrm.state_bydst, sz);
}

#ifdef CONFIG_AUDITSYSCALL
static void xfrm_audit_helper_sainfo(struct xfrm_state *x,
				     struct audit_buffer *audit_buf)
{
	struct xfrm_sec_ctx *ctx = x->security;
	u32 spi = ntohl(x->id.spi);

	if (ctx)
		audit_log_format(audit_buf, " sec_alg=%u sec_doi=%u sec_obj=%s",
				 ctx->ctx_alg, ctx->ctx_doi, ctx->ctx_str);

	switch (x->props.family) {
	case AF_INET:
		audit_log_format(audit_buf, " src=%pI4 dst=%pI4",
				 &x->props.saddr.a4, &x->id.daddr.a4);
		break;
	case AF_INET6:
		audit_log_format(audit_buf, " src=%pI6 dst=%pI6",
				 x->props.saddr.a6, x->id.daddr.a6);
		break;
	}

	audit_log_format(audit_buf, " spi=%u(0x%x)", spi, spi);
}

static void xfrm_audit_helper_pktinfo(struct sk_buff *skb, u16 family,
				      struct audit_buffer *audit_buf)
{
	const struct iphdr *iph4;
	const struct ipv6hdr *iph6;

	switch (family) {
	case AF_INET:
		iph4 = ip_hdr(skb);
		audit_log_format(audit_buf, " src=%pI4 dst=%pI4",
				 &iph4->saddr, &iph4->daddr);
		break;
	case AF_INET6:
		iph6 = ipv6_hdr(skb);
		audit_log_format(audit_buf,
				 " src=%pI6 dst=%pI6 flowlbl=0x%x%02x%02x",
				 &iph6->saddr, &iph6->daddr,
				 iph6->flow_lbl[0] & 0x0f,
				 iph6->flow_lbl[1],
				 iph6->flow_lbl[2]);
		break;
	}
}

void xfrm_audit_state_add(struct xfrm_state *x, int result, bool task_valid)
{
	struct audit_buffer *audit_buf;

	audit_buf = xfrm_audit_start("SAD-add");
	if (audit_buf == NULL)
		return;
	xfrm_audit_helper_usrinfo(task_valid, audit_buf);
	xfrm_audit_helper_sainfo(x, audit_buf);
	audit_log_format(audit_buf, " res=%u", result);
	audit_log_end(audit_buf);
}
EXPORT_SYMBOL_GPL(xfrm_audit_state_add);

void xfrm_audit_state_delete(struct xfrm_state *x, int result, bool task_valid)
{
	struct audit_buffer *audit_buf;

	audit_buf = xfrm_audit_start("SAD-delete");
	if (audit_buf == NULL)
		return;
	xfrm_audit_helper_usrinfo(task_valid, audit_buf);
	xfrm_audit_helper_sainfo(x, audit_buf);
	audit_log_format(audit_buf, " res=%u", result);
	audit_log_end(audit_buf);
}
EXPORT_SYMBOL_GPL(xfrm_audit_state_delete);

void xfrm_audit_state_replay_overflow(struct xfrm_state *x,
				      struct sk_buff *skb)
{
	struct audit_buffer *audit_buf;
	u32 spi;

	audit_buf = xfrm_audit_start("SA-replay-overflow");
	if (audit_buf == NULL)
		return;
	xfrm_audit_helper_pktinfo(skb, x->props.family, audit_buf);
	/* don't record the sequence number because it's inherent in this kind
	 * of audit message */
	spi = ntohl(x->id.spi);
	audit_log_format(audit_buf, " spi=%u(0x%x)", spi, spi);
	audit_log_end(audit_buf);
}
EXPORT_SYMBOL_GPL(xfrm_audit_state_replay_overflow);

void xfrm_audit_state_replay(struct xfrm_state *x,
			     struct sk_buff *skb, __be32 net_seq)
{
	struct audit_buffer *audit_buf;
	u32 spi;

	audit_buf = xfrm_audit_start("SA-replayed-pkt");
	if (audit_buf == NULL)
		return;
	xfrm_audit_helper_pktinfo(skb, x->props.family, audit_buf);
	spi = ntohl(x->id.spi);
	audit_log_format(audit_buf, " spi=%u(0x%x) seqno=%u",
			 spi, spi, ntohl(net_seq));
	audit_log_end(audit_buf);
}
EXPORT_SYMBOL_GPL(xfrm_audit_state_replay);

void xfrm_audit_state_notfound_simple(struct sk_buff *skb, u16 family)
{
	struct audit_buffer *audit_buf;

	audit_buf = xfrm_audit_start("SA-notfound");
	if (audit_buf == NULL)
		return;
	xfrm_audit_helper_pktinfo(skb, family, audit_buf);
	audit_log_end(audit_buf);
}
EXPORT_SYMBOL_GPL(xfrm_audit_state_notfound_simple);

void xfrm_audit_state_notfound(struct sk_buff *skb, u16 family,
			       __be32 net_spi, __be32 net_seq)
{
	struct audit_buffer *audit_buf;
	u32 spi;

	audit_buf = xfrm_audit_start("SA-notfound");
	if (audit_buf == NULL)
		return;
	xfrm_audit_helper_pktinfo(skb, family, audit_buf);
	spi = ntohl(net_spi);
	audit_log_format(audit_buf, " spi=%u(0x%x) seqno=%u",
			 spi, spi, ntohl(net_seq));
	audit_log_end(audit_buf);
}
EXPORT_SYMBOL_GPL(xfrm_audit_state_notfound);

void xfrm_audit_state_icvfail(struct xfrm_state *x,
			      struct sk_buff *skb, u8 proto)
{
	struct audit_buffer *audit_buf;
	__be32 net_spi;
	__be32 net_seq;

	audit_buf = xfrm_audit_start("SA-icv-failure");
	if (audit_buf == NULL)
		return;
	xfrm_audit_helper_pktinfo(skb, x->props.family, audit_buf);
	if (xfrm_parse_spi(skb, proto, &net_spi, &net_seq) == 0) {
		u32 spi = ntohl(net_spi);
		audit_log_format(audit_buf, " spi=%u(0x%x) seqno=%u",
				 spi, spi, ntohl(net_seq));
	}
	audit_log_end(audit_buf);
}
EXPORT_SYMBOL_GPL(xfrm_audit_state_icvfail);
#endif /* CONFIG_AUDITSYSCALL */<|MERGE_RESOLUTION|>--- conflicted
+++ resolved
@@ -1939,19 +1939,6 @@
 	if (copy_from_user(data, optval, optlen))
 		goto out;
 
-<<<<<<< HEAD
-	if (is_compat_task()) {
-		struct xfrm_translator *xtr = xfrm_get_translator();
-
-		if (!xtr)
-			return -EOPNOTSUPP;
-
-		err = xtr->xlate_user_policy_sockptr(&data, optlen);
-		xfrm_put_translator(xtr);
-		if (err) {
-			kfree(data);
-			return err;
-=======
 	/* Use the 64-bit / untranslated format on Android, even for compat */
 	if (!IS_ENABLED(CONFIG_ANDROID) || IS_ENABLED(CONFIG_XFRM_USER_COMPAT)) {
 		if (is_compat_task()) {
@@ -1966,7 +1953,6 @@
 				kfree(data);
 				return err;
 			}
->>>>>>> 34b1d117
 		}
 	}
 
