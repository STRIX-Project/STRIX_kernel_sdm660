--- conflicted
+++ resolved
@@ -1998,10 +1998,6 @@
 						  POLICYDB_CAPABILITY_OPENPERM);
 	selinux_policycap_alwaysnetwork = ebitmap_get_bit(&policydb.policycaps,
 						  POLICYDB_CAPABILITY_ALWAYSNETWORK);
-<<<<<<< HEAD
-
-=======
->>>>>>> 0427be58
 	selinux_android_netlink_route = policydb.android_netlink_route;
 	selinux_nlmsg_init();
 }
