--- conflicted
+++ resolved
@@ -7111,13 +7111,8 @@
 				break;
 			}
 		}
-<<<<<<< HEAD
-	} else if (data->opcode == VSS_ICOMMON_RSP_GET_PARAM ||
-		   data->opcode == VSS_ICOMMON_RSP_GET_PARAM_V3) {
-=======
 	} else if ((data->opcode == VSS_ICOMMON_RSP_GET_PARAM) ||
 		   (data->opcode == VSS_ICOMMON_RSP_GET_PARAM_V3)) {
->>>>>>> 23c8746e
 		pr_debug("%s: VSS_ICOMMON_RSP_GET_PARAM\n", __func__);
 		ptr = data->payload;
 		if (ptr[0] != 0) {
