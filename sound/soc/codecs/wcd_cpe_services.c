--- conflicted
+++ resolved
@@ -663,11 +663,7 @@
 	hdr = CMI_GET_HEADER(payload);
 	service = CMI_HDR_GET_SERVICE(hdr);
 
-<<<<<<< HEAD
 	notif.event = CMI_API_MSG;
-=======
-	notif.event = (enum cmi_api_event)CPE_SVC_CMI_MSG;
->>>>>>> 23c8746e
 	notif.result = result;
 	notif.message = payload;
 
