/* Copyright (c) 2012-2020, The Linux Foundation. All rights reserved.
 *
 * This program is free software; you can redistribute it and/or modify
 * it under the terms of the GNU General Public License version 2 and
 * only version 2 as published by the Free Software Foundation.
 *
 * This program is distributed in the hope that it will be useful,
 * but WITHOUT ANY WARRANTY; without even the implied warranty of
 * MERCHANTABILITY or FITNESS FOR A PARTICULAR PURPOSE.  See the
 * GNU General Public License for more details.
 *
 */

#include <asm/dma-iommu.h>
#include <linux/iommu.h>
#include <linux/qcom_iommu.h>
#include <linux/of.h>
#include <linux/slab.h>
#include <linux/sort.h>
#include "msm_vidc_debug.h"
#include "msm_vidc_resources.h"
#include "msm_vidc_res_parse.h"
#include "venus_boot.h"
#include "soc/qcom/secure_buffer.h"
#include "soc/qcom/cx_ipeak.h"

enum clock_properties {
	CLOCK_PROP_HAS_SCALING = 1 << 0,
	CLOCK_PROP_HAS_MEM_RETENTION    = 1 << 1,
};
static int msm_vidc_populate_legacy_context_bank(
			struct msm_vidc_platform_resources *res);

static size_t get_u32_array_num_elements(struct device_node *np,
					char *name)
{
	int len;
	size_t num_elements = 0;
	if (!of_get_property(np, name, &len)) {
		dprintk(VIDC_ERR, "Failed to read %s from device tree\n",
			name);
		goto fail_read;
	}

	num_elements = len / sizeof(u32);
	if (num_elements <= 0) {
		dprintk(VIDC_ERR, "%s not specified in device tree\n",
			name);
		goto fail_read;
	}
	return num_elements;

fail_read:
	return 0;
}

<<<<<<< HEAD
static inline bool is_compatible(char *compat)
=======
static bool is_compatible(char *compat)
>>>>>>> 23c8746e
{
	return !!of_find_compatible_node(NULL, NULL, compat);
}

static inline enum imem_type read_imem_type(struct platform_device *pdev)
{
	return is_compatible("qcom,msm-ocmem") ? IMEM_OCMEM :
		is_compatible("qcom,msm-vmem") ? IMEM_VMEM :
						IMEM_NONE;
}

static inline void msm_vidc_free_allowed_clocks_table(
		struct msm_vidc_platform_resources *res)
{
	res->allowed_clks_tbl = NULL;
}

static inline void msm_vidc_free_cycles_per_mb_table(
		struct msm_vidc_platform_resources *res)
{
	res->clock_freq_tbl.clk_prof_entries = NULL;
}

static inline void msm_vidc_free_platform_version_table(
		struct msm_vidc_platform_resources *res)
{
	res->pf_ver_tbl = NULL;
}

static inline void msm_vidc_free_freq_table(
		struct msm_vidc_platform_resources *res)
{
	res->load_freq_tbl = NULL;
}

static inline void msm_vidc_free_dcvs_table(
		struct msm_vidc_platform_resources *res)
{
	res->dcvs_tbl = NULL;
}

static inline void msm_vidc_free_dcvs_limit(
		struct msm_vidc_platform_resources *res)
{
	res->dcvs_limit = NULL;
}

static inline void msm_vidc_free_imem_ab_table(
		struct msm_vidc_platform_resources *res)
{
	res->imem_ab_tbl = NULL;
}

static inline void msm_vidc_free_reg_table(
			struct msm_vidc_platform_resources *res)
{
	res->reg_set.reg_tbl = NULL;
}

static inline void msm_vidc_free_qdss_addr_table(
			struct msm_vidc_platform_resources *res)
{
	res->qdss_addr_set.addr_tbl = NULL;
}

static inline void msm_vidc_free_bus_vectors(
			struct msm_vidc_platform_resources *res)
{
	kfree(res->bus_set.bus_tbl);
	res->bus_set.bus_tbl = NULL;
	res->bus_set.count = 0;
}

static inline void msm_vidc_free_buffer_usage_table(
			struct msm_vidc_platform_resources *res)
{
	res->buffer_usage_set.buffer_usage_tbl = NULL;
}

static inline void msm_vidc_free_regulator_table(
			struct msm_vidc_platform_resources *res)
{
	int c = 0;
	for (c = 0; c < res->regulator_set.count; ++c) {
		struct regulator_info *rinfo =
			&res->regulator_set.regulator_tbl[c];

		rinfo->name = NULL;
	}

	res->regulator_set.regulator_tbl = NULL;
	res->regulator_set.count = 0;
}

static inline void msm_vidc_free_clock_table(
			struct msm_vidc_platform_resources *res)
{
	res->clock_set.clock_tbl = NULL;
	res->clock_set.count = 0;
}

void msm_vidc_free_platform_resources(
			struct msm_vidc_platform_resources *res)
{
	msm_vidc_free_clock_table(res);
	msm_vidc_free_regulator_table(res);
	msm_vidc_free_freq_table(res);
	msm_vidc_free_platform_version_table(res);
	msm_vidc_free_dcvs_table(res);
	msm_vidc_free_dcvs_limit(res);
	msm_vidc_free_cycles_per_mb_table(res);
	msm_vidc_free_allowed_clocks_table(res);
	msm_vidc_free_reg_table(res);
	msm_vidc_free_qdss_addr_table(res);
	msm_vidc_free_bus_vectors(res);
	msm_vidc_free_buffer_usage_table(res);
	cx_ipeak_unregister(res->cx_ipeak_context);
	res->cx_ipeak_context = NULL;
}

static int msm_vidc_load_reg_table(struct msm_vidc_platform_resources *res)
{
	struct reg_set *reg_set;
	struct platform_device *pdev = res->pdev;
	int i;
	int rc = 0;

	if (!of_find_property(pdev->dev.of_node, "qcom,reg-presets", NULL)) {
		/* qcom,reg-presets is an optional property.  It likely won't be
		 * present if we don't have any register settings to program */
		dprintk(VIDC_DBG, "qcom,reg-presets not found\n");
		return 0;
	}

	reg_set = &res->reg_set;
	reg_set->count = get_u32_array_num_elements(pdev->dev.of_node,
			"qcom,reg-presets");
	reg_set->count /=  sizeof(*reg_set->reg_tbl) / sizeof(u32);

	if (!reg_set->count) {
		dprintk(VIDC_DBG, "no elements in reg set\n");
		return rc;
	}

	reg_set->reg_tbl = devm_kzalloc(&pdev->dev, reg_set->count *
			sizeof(*(reg_set->reg_tbl)), GFP_KERNEL);
	if (!reg_set->reg_tbl) {
		dprintk(VIDC_ERR, "%s Failed to alloc register table\n",
			__func__);
		return -ENOMEM;
	}

	if (of_property_read_u32_array(pdev->dev.of_node, "qcom,reg-presets",
		(u32 *)reg_set->reg_tbl, reg_set->count * 2)) {
		dprintk(VIDC_ERR, "Failed to read register table\n");
		msm_vidc_free_reg_table(res);
		return -EINVAL;
	}
	for (i = 0; i < reg_set->count; i++) {
		dprintk(VIDC_DBG,
			"reg = %x, value = %x\n",
			reg_set->reg_tbl[i].reg,
			reg_set->reg_tbl[i].value
		);
	}
	return rc;
}
static int msm_vidc_load_qdss_table(struct msm_vidc_platform_resources *res)
{
	struct addr_set *qdss_addr_set;
	struct platform_device *pdev = res->pdev;
	int i;
	int rc = 0;

	if (!of_find_property(pdev->dev.of_node, "qcom,qdss-presets", NULL)) {
		/* qcom,qdss-presets is an optional property. It likely won't be
		 * present if we don't have any register settings to program */
		dprintk(VIDC_DBG, "qcom,qdss-presets not found\n");
		return rc;
	}

	qdss_addr_set = &res->qdss_addr_set;
	qdss_addr_set->count = get_u32_array_num_elements(pdev->dev.of_node,
					"qcom,qdss-presets");
	qdss_addr_set->count /= sizeof(*qdss_addr_set->addr_tbl) / sizeof(u32);

	if (!qdss_addr_set->count) {
		dprintk(VIDC_DBG, "no elements in qdss reg set\n");
		return rc;
	}

	qdss_addr_set->addr_tbl = devm_kzalloc(&pdev->dev,
			qdss_addr_set->count * sizeof(*qdss_addr_set->addr_tbl),
			GFP_KERNEL);
	if (!qdss_addr_set->addr_tbl) {
		dprintk(VIDC_ERR, "%s Failed to alloc register table\n",
			__func__);
		rc = -ENOMEM;
		goto err_qdss_addr_tbl;
	}

	rc = of_property_read_u32_array(pdev->dev.of_node, "qcom,qdss-presets",
		(u32 *)qdss_addr_set->addr_tbl, qdss_addr_set->count * 2);
	if (rc) {
		dprintk(VIDC_ERR, "Failed to read qdss address table\n");
		msm_vidc_free_qdss_addr_table(res);
		rc = -EINVAL;
		goto err_qdss_addr_tbl;
	}

	for (i = 0; i < qdss_addr_set->count; i++) {
		dprintk(VIDC_DBG, "qdss addr = %x, value = %x\n",
				qdss_addr_set->addr_tbl[i].start,
				qdss_addr_set->addr_tbl[i].size);
	}
err_qdss_addr_tbl:
	return rc;
}

static int msm_vidc_load_imem_ab_table(struct msm_vidc_platform_resources *res)
{
	int num_elements = 0;
	struct platform_device *pdev = res->pdev;

	if (!of_find_property(pdev->dev.of_node, "qcom,imem-ab-tbl", NULL)) {
		/* optional property */
		dprintk(VIDC_DBG, "qcom,imem-freq-tbl not found\n");
		return 0;
	}

	num_elements = get_u32_array_num_elements(pdev->dev.of_node,
			"qcom,imem-ab-tbl");
	num_elements /= (sizeof(*res->imem_ab_tbl) / sizeof(u32));
	if (!num_elements) {
		dprintk(VIDC_ERR, "no elements in imem ab table\n");
		return -EINVAL;
	}

	res->imem_ab_tbl = devm_kzalloc(&pdev->dev, num_elements *
			sizeof(*res->imem_ab_tbl), GFP_KERNEL);
	if (!res->imem_ab_tbl) {
		dprintk(VIDC_ERR, "Failed to alloc imem_ab_tbl\n");
		return -ENOMEM;
	}

	if (of_property_read_u32_array(pdev->dev.of_node,
		"qcom,imem-ab-tbl", (u32 *)res->imem_ab_tbl,
		num_elements * sizeof(*res->imem_ab_tbl) / sizeof(u32))) {
		dprintk(VIDC_ERR, "Failed to read imem_ab_tbl\n");
		msm_vidc_free_imem_ab_table(res);
		return -EINVAL;
	}

	res->imem_ab_tbl_size = num_elements;

	return 0;
}

/**
 * msm_vidc_load_u32_table() - load dtsi table entries
 * @pdev: A pointer to the platform device.
 * @of_node:      A pointer to the device node.
 * @table_name:   A pointer to the dtsi table entry name.
 * @struct_size:  The size of the structure which is nothing but
 *                a single entry in the dtsi table.
 * @table:        A pointer to the table pointer which needs to be
 *                filled by the dtsi table entries.
 * @num_elements: Number of elements pointer which needs to be filled
 *                with the number of elements in the table.
 *
 * This is a generic implementation to load single or multiple array
 * table from dtsi. The array elements should be of size equal to u32.
 *
 * Return:        Return '0' for success else appropriate error value.
 */
int msm_vidc_load_u32_table(struct platform_device *pdev,
		struct device_node *of_node, char *table_name, int struct_size,
		u32 **table, u32 *num_elements)
{
	int rc = 0, num_elemts = 0;
	u32 *ptbl = NULL;

	if (!of_find_property(of_node, table_name, NULL)) {
		dprintk(VIDC_DBG, "%s not found\n", table_name);
		return 0;
	}

	num_elemts = get_u32_array_num_elements(of_node, table_name);
	if (!num_elemts) {
		dprintk(VIDC_ERR, "no elements in %s\n", table_name);
		return 0;
	}
	num_elemts /= struct_size / sizeof(u32);

	ptbl = devm_kzalloc(&pdev->dev, num_elemts * struct_size, GFP_KERNEL);
	if (!ptbl) {
		dprintk(VIDC_ERR, "Failed to alloc table %s\n", table_name);
		return -ENOMEM;
	}

	if (of_property_read_u32_array(of_node, table_name, ptbl,
			num_elemts * struct_size / sizeof(u32))) {
		dprintk(VIDC_ERR, "Failed to read %s\n", table_name);
		return -EINVAL;
	}

	*table = ptbl;
	if (num_elements)
		*num_elements = num_elemts;

	return rc;
}
EXPORT_SYMBOL(msm_vidc_load_u32_table);

static int msm_vidc_load_platform_version_table(
		struct msm_vidc_platform_resources *res)
{
	int rc = 0;
	struct platform_device *pdev = res->pdev;

	if (!of_find_property(pdev->dev.of_node,
			"qcom,platform-version", NULL)) {
		dprintk(VIDC_DBG, "qcom,platform-version not found\n");
		return 0;
	}

	rc = msm_vidc_load_u32_table(pdev, pdev->dev.of_node,
			"qcom,platform-version",
			sizeof(*res->pf_ver_tbl),
			(u32 **)&res->pf_ver_tbl,
			NULL);
	if (rc) {
		dprintk(VIDC_ERR,
			"%s: failed to read platform version table\n",
			__func__);
		return rc;
	}

	return 0;
}

static int msm_vidc_load_allowed_clocks_table(
		struct msm_vidc_platform_resources *res)
{
	int rc = 0;
	struct platform_device *pdev = res->pdev;

	if (!of_find_property(pdev->dev.of_node,
			"qcom,allowed-clock-rates", NULL)) {
		dprintk(VIDC_DBG, "qcom,allowed-clock-rates not found\n");
		return 0;
	}

	rc = msm_vidc_load_u32_table(pdev, pdev->dev.of_node,
				"qcom,allowed-clock-rates",
				sizeof(*res->allowed_clks_tbl),
				(u32 **)&res->allowed_clks_tbl,
				&res->allowed_clks_tbl_size);
	if (rc) {
		dprintk(VIDC_ERR,
			"%s: failed to read allowed clocks table\n", __func__);
		return rc;
	}

	return 0;
}

static int msm_vidc_load_cycles_per_mb_table(
		struct msm_vidc_platform_resources *res)
{
	int rc = 0, i = 0;
	struct clock_freq_table *clock_freq_tbl = &res->clock_freq_tbl;
	struct clock_profile_entry *entry = NULL;
	struct device_node *parent_node = NULL;
	struct device_node *child_node = NULL;
	struct platform_device *pdev = res->pdev;

	parent_node = of_find_node_by_name(pdev->dev.of_node,
			"qcom,clock-freq-tbl");
	if (!parent_node) {
		dprintk(VIDC_DBG, "Node qcom,clock-freq-tbl not found.\n");
		return 0;
	}

	clock_freq_tbl->count = 0;
	for_each_child_of_node(parent_node, child_node)
		clock_freq_tbl->count++;

	if (!clock_freq_tbl->count) {
		dprintk(VIDC_DBG, "No child nodes in qcom,clock-freq-tbl\n");
		return 0;
	}

	clock_freq_tbl->clk_prof_entries = devm_kzalloc(&pdev->dev,
		sizeof(*clock_freq_tbl->clk_prof_entries) *
		clock_freq_tbl->count, GFP_KERNEL);
	if (!clock_freq_tbl->clk_prof_entries) {
		dprintk(VIDC_DBG, "no memory to allocate clk_prof_entries\n");
		return -ENOMEM;
	}

	for_each_child_of_node(parent_node, child_node) {

		if (i >= clock_freq_tbl->count) {
			dprintk(VIDC_ERR,
				"qcom,clock-freq-tbl: invalid child node %d, max is %d\n",
				i, clock_freq_tbl->count);
			break;
		}

		entry = &clock_freq_tbl->clk_prof_entries[i];
		dprintk(VIDC_DBG, "qcom,clock-freq-tbl: profile[%d]\n", i);

		if (of_find_property(child_node, "qcom,codec-mask", NULL)) {
			rc = of_property_read_u32(child_node,
					"qcom,codec-mask", &entry->codec_mask);
			if (rc) {
				dprintk(VIDC_ERR,
					"qcom,codec-mask not found\n");
				goto error;
			}
		} else {
			entry->codec_mask = 0;
		}
		dprintk(VIDC_DBG, "codec_mask %#x\n", entry->codec_mask);

		if (of_find_property(child_node, "qcom,cycles-per-mb", NULL)) {
			rc = of_property_read_u32(child_node,
					"qcom,cycles-per-mb", &entry->cycles);
			if (rc) {
				dprintk(VIDC_ERR,
					"qcom,cycles-per-mb not found\n");
				goto error;
			}
		} else {
			entry->cycles = 0;
		}
		dprintk(VIDC_DBG, "cycles_per_mb %d\n", entry->cycles);

		if (of_find_property(child_node,
				"qcom,low-power-mode-factor", NULL)) {
			rc = of_property_read_u32(child_node,
					"qcom,low-power-mode-factor",
					&entry->low_power_factor);
			if (rc) {
				dprintk(VIDC_ERR,
					"qcom,low-power-mode-factor not found\n");
				goto error;
			}
		} else {
			entry->low_power_factor = 0;
		}
		dprintk(VIDC_DBG, "low_power_factor %d\n",
				entry->low_power_factor);

		i++;
	}

error:
	return rc;
}

<<<<<<< HEAD
/* A comparator to compare loads (needed later on) */
static int cmp_load_freq_table(const void *a, const void *b)
=======
static int cmp(const void *a, const void *b)
>>>>>>> 23c8746e
{
	/* want to sort in reverse so flip the comparison */
	return ((struct load_freq_table *)b)->load -
		((struct load_freq_table *)a)->load;
}

static int msm_vidc_load_freq_table(struct msm_vidc_platform_resources *res)
{
	int rc = 0;
	int num_elements = 0;
	struct platform_device *pdev = res->pdev;

	if (!of_find_property(pdev->dev.of_node, "qcom,load-freq-tbl", NULL)) {
		/* qcom,load-freq-tbl is an optional property.  It likely won't
		 * be present on cores that we can't clock scale on. */
		dprintk(VIDC_DBG, "qcom,load-freq-tbl not found\n");
		return 0;
	}

	num_elements = get_u32_array_num_elements(pdev->dev.of_node,
			"qcom,load-freq-tbl");
	num_elements /= sizeof(*res->load_freq_tbl) / sizeof(u32);
	if (!num_elements) {
		dprintk(VIDC_ERR, "no elements in frequency table\n");
		return rc;
	}

	res->load_freq_tbl = devm_kzalloc(&pdev->dev, num_elements *
			sizeof(*res->load_freq_tbl), GFP_KERNEL);
	if (!res->load_freq_tbl) {
		dprintk(VIDC_ERR,
				"%s Failed to alloc load_freq_tbl\n",
				__func__);
		return -ENOMEM;
	}

	if (of_property_read_u32_array(pdev->dev.of_node,
		"qcom,load-freq-tbl", (u32 *)res->load_freq_tbl,
		num_elements * sizeof(*res->load_freq_tbl) / sizeof(u32))) {
		dprintk(VIDC_ERR, "Failed to read frequency table\n");
		msm_vidc_free_freq_table(res);
		return -EINVAL;
	}

	res->load_freq_tbl_size = num_elements;

	/* The entries in the DT might not be sorted (for aesthetic purposes).
	 * Given that we expect the loads in descending order for our scaling
	 * logic to work, just sort it ourselves
	 */
	sort(res->load_freq_tbl, res->load_freq_tbl_size,
			sizeof(*res->load_freq_tbl), cmp_load_freq_table, NULL);
	return rc;
}

static int msm_vidc_check_dcvs_enabled(struct msm_vidc_platform_resources *res)
{
	struct platform_device *pdev = res->pdev;

	if (of_find_property(pdev->dev.of_node, "disable-dcvs-enc", NULL)) {
		/*
		 * disable-dcvs-enc is an optional property.
		 */
		dprintk(VIDC_DBG, "disable-dcvs-enc\n");
		msm_vidc_enc_dcvs_mode = false;
	}
	if (of_find_property(pdev->dev.of_node, "disable-dcvs-dec", NULL)) {
		/*
		 * disable-dcvs-dec is an optional property.
		 */
		dprintk(VIDC_DBG, "disable-dcvs-dec\n");
		msm_vidc_dec_dcvs_mode = false;
	}

	return 0;
}

static int msm_vidc_load_dcvs_table(struct msm_vidc_platform_resources *res)
{
	int rc = 0;
	int num_elements = 0;
	struct platform_device *pdev = res->pdev;

	if (!of_find_property(pdev->dev.of_node, "qcom,dcvs-tbl", NULL)) {
		/*
		 * qcom,dcvs-tbl is an optional property. Incase qcom,dcvs-limit
		 * property is present, it becomes mandatory. It likely won't
		 * be present on targets that does not support the feature
		 */
		dprintk(VIDC_DBG, "qcom,dcvs-tbl not found\n");
		return 0;
	}

	num_elements = get_u32_array_num_elements(pdev->dev.of_node,
			"qcom,dcvs-tbl");
	num_elements /= sizeof(*res->dcvs_tbl) / sizeof(u32);
	if (!num_elements) {
		dprintk(VIDC_ERR, "no elements in dcvs table\n");
		return rc;
	}

	res->dcvs_tbl = devm_kzalloc(&pdev->dev, num_elements *
			sizeof(*res->dcvs_tbl), GFP_KERNEL);
	if (!res->dcvs_tbl) {
		dprintk(VIDC_ERR,
				"%s Failed to alloc dcvs_tbl\n",
				__func__);
		return -ENOMEM;
	}

	if (of_property_read_u32_array(pdev->dev.of_node,
		"qcom,dcvs-tbl", (u32 *)res->dcvs_tbl,
		num_elements * sizeof(*res->dcvs_tbl) / sizeof(u32))) {
		dprintk(VIDC_ERR, "Failed to read dcvs table\n");
		msm_vidc_free_dcvs_table(res);
		return -EINVAL;
	}
	res->dcvs_tbl_size = num_elements;

	return rc;
}

static int msm_vidc_load_dcvs_limit(struct msm_vidc_platform_resources *res)
{
	int rc = 0;
	int num_elements = 0;
	struct platform_device *pdev = res->pdev;

	if (!of_find_property(pdev->dev.of_node, "qcom,dcvs-limit", NULL)) {
		/*
		 * qcom,dcvs-limit is an optional property. Incase qcom,dcvs-tbl
		 * property is present, it becomes mandatory. It likely won't
		 * be present on targets that does not support the feature
		 */
		dprintk(VIDC_DBG, "qcom,dcvs-limit not found\n");
		return 0;
	}

	num_elements = get_u32_array_num_elements(pdev->dev.of_node,
			"qcom,dcvs-limit");
	num_elements /= sizeof(*res->dcvs_limit) / sizeof(u32);
	if (!num_elements) {
		dprintk(VIDC_ERR, "no elements in dcvs limit\n");
		res->dcvs_limit = NULL;
		return rc;
	}

	res->dcvs_limit = devm_kzalloc(&pdev->dev, num_elements *
			sizeof(*res->dcvs_limit), GFP_KERNEL);
	if (!res->dcvs_limit) {
		dprintk(VIDC_ERR,
				"%s Failed to alloc dcvs_limit\n",
				__func__);
		return -ENOMEM;
	}
	if (of_property_read_u32_array(pdev->dev.of_node,
		"qcom,dcvs-limit", (u32 *)res->dcvs_limit,
		num_elements * sizeof(*res->dcvs_limit) / sizeof(u32))) {
		dprintk(VIDC_ERR, "Failed to read dcvs limit\n");
		msm_vidc_free_dcvs_limit(res);
		return -EINVAL;
	}

	return rc;
}


static int msm_vidc_populate_bus(struct device *dev,
		struct msm_vidc_platform_resources *res)
{
	struct bus_set *buses = &res->bus_set;
	const char *temp_name = NULL;
	struct bus_info *bus = NULL, *temp_table;
	u32 range[2];
	int rc = 0;

	temp_table = krealloc(buses->bus_tbl, sizeof(*temp_table) *
			(buses->count + 1), GFP_KERNEL);
	if (!temp_table) {
		dprintk(VIDC_ERR, "%s: Failed to allocate memory", __func__);
		rc = -ENOMEM;
		goto err_bus;
	}

	buses->bus_tbl = temp_table;
	bus = &buses->bus_tbl[buses->count];

	rc = of_property_read_string(dev->of_node, "label", &temp_name);
	if (rc) {
		dprintk(VIDC_ERR, "'label' not found in node\n");
		goto err_bus;
	}
	/* need a non-const version of name, hence copying it over */
	bus->name = devm_kstrdup(dev, temp_name, GFP_KERNEL);
	if (!bus->name) {
		rc = -ENOMEM;
		goto err_bus;
	}

	rc = of_property_read_u32(dev->of_node, "qcom,bus-master",
			&bus->master);
	if (rc) {
		dprintk(VIDC_ERR, "'qcom,bus-master' not found in node\n");
		goto err_bus;
	}

	rc = of_property_read_u32(dev->of_node, "qcom,bus-slave", &bus->slave);
	if (rc) {
		dprintk(VIDC_ERR, "'qcom,bus-slave' not found in node\n");
		goto err_bus;
	}

	rc = of_property_read_string(dev->of_node, "qcom,bus-governor",
			&bus->governor);
	if (rc) {
		rc = 0;
		dprintk(VIDC_DBG,
				"'qcom,bus-governor' not found, default to performance governor\n");
		bus->governor = "performance";
	}

	rc = of_property_read_u32_array(dev->of_node, "qcom,bus-range-kbps",
			range, ARRAY_SIZE(range));
	if (rc) {
		rc = 0;
		dprintk(VIDC_DBG,
				"'qcom,range' not found defaulting to <0 INT_MAX>\n");
		range[0] = 0;
		range[1] = INT_MAX;
	}

	bus->range[0] = range[0]; /* min */
	bus->range[1] = range[1]; /* max */

	buses->count++;
	bus->dev = dev;
	dprintk(VIDC_DBG, "Found bus %s [%d->%d] with governor %s\n",
			bus->name, bus->master, bus->slave, bus->governor);
err_bus:
	return rc;
}

static int msm_vidc_load_buffer_usage_table(
		struct msm_vidc_platform_resources *res)
{
	int rc = 0;
	struct platform_device *pdev = res->pdev;
	struct buffer_usage_set *buffer_usage_set = &res->buffer_usage_set;

	if (!of_find_property(pdev->dev.of_node,
				"qcom,buffer-type-tz-usage-table", NULL)) {
		/* qcom,buffer-type-tz-usage-table is an optional property.  It
		 * likely won't be present if the core doesn't support content
		 * protection */
		dprintk(VIDC_DBG, "buffer-type-tz-usage-table not found\n");
		return 0;
	}

	buffer_usage_set->count = get_u32_array_num_elements(
		pdev->dev.of_node, "qcom,buffer-type-tz-usage-table");
	buffer_usage_set->count /=
		sizeof(*buffer_usage_set->buffer_usage_tbl) / sizeof(u32);
	if (!buffer_usage_set->count) {
		dprintk(VIDC_DBG, "no elements in buffer usage set\n");
		return 0;
	}

	buffer_usage_set->buffer_usage_tbl = devm_kzalloc(&pdev->dev,
			buffer_usage_set->count *
			sizeof(*buffer_usage_set->buffer_usage_tbl),
			GFP_KERNEL);
	if (!buffer_usage_set->buffer_usage_tbl) {
		dprintk(VIDC_ERR, "%s Failed to alloc buffer usage table\n",
			__func__);
		rc = -ENOMEM;
		goto err_load_buf_usage;
	}

	rc = of_property_read_u32_array(pdev->dev.of_node,
		    "qcom,buffer-type-tz-usage-table",
		(u32 *)buffer_usage_set->buffer_usage_tbl,
		buffer_usage_set->count *
		sizeof(*buffer_usage_set->buffer_usage_tbl) / sizeof(u32));
	if (rc) {
		dprintk(VIDC_ERR, "Failed to read buffer usage table\n");
		goto err_load_buf_usage;
	}

	return 0;
err_load_buf_usage:
	msm_vidc_free_buffer_usage_table(res);
	return rc;
}

static int msm_vidc_load_regulator_table(
		struct msm_vidc_platform_resources *res)
{
	int rc = 0;
	struct platform_device *pdev = res->pdev;
	struct regulator_set *regulators = &res->regulator_set;
	struct device_node *domains_parent_node = NULL;
	struct property *domains_property = NULL;
	int reg_count = 0;

	regulators->count = 0;
	regulators->regulator_tbl = NULL;

	domains_parent_node = pdev->dev.of_node;
	for_each_property_of_node(domains_parent_node, domains_property) {
		const char *search_string = "-supply";
		char *supply;
		bool matched = false;

		/* check if current property is possibly a regulator */
		supply = strnstr(domains_property->name, search_string,
				strlen(domains_property->name) + 1);
		matched = supply && (*(supply + strlen(search_string)) == '\0');
		if (!matched)
			continue;

		reg_count++;
	}

	regulators->regulator_tbl = devm_kzalloc(&pdev->dev,
			sizeof(*regulators->regulator_tbl) *
			reg_count, GFP_KERNEL);

	if (!regulators->regulator_tbl) {
		rc = -ENOMEM;
		dprintk(VIDC_ERR,
			"Failed to alloc memory for regulator table\n");
		goto err_reg_tbl_alloc;
	}

	for_each_property_of_node(domains_parent_node, domains_property) {
		const char *search_string = "-supply";
		char *supply;
		bool matched = false;
		struct device_node *regulator_node = NULL;
		struct regulator_info *rinfo = NULL;

		/* check if current property is possibly a regulator */
		supply = strnstr(domains_property->name, search_string,
				strlen(domains_property->name) + 1);
		matched = supply && (supply[strlen(search_string)] == '\0');
		if (!matched)
			continue;

		/* make sure prop isn't being misused */
		regulator_node = of_parse_phandle(domains_parent_node,
				domains_property->name, 0);
		if (IS_ERR(regulator_node)) {
			dprintk(VIDC_WARN, "%s is not a phandle\n",
					domains_property->name);
			continue;
		}
		regulators->count++;

		/* populate regulator info */
		rinfo = &regulators->regulator_tbl[regulators->count - 1];
		rinfo->name = devm_kzalloc(&pdev->dev,
			(supply - domains_property->name) + 1, GFP_KERNEL);
		if (!rinfo->name) {
			rc = -ENOMEM;
			dprintk(VIDC_ERR,
					"Failed to alloc memory for regulator name\n");
			goto err_reg_name_alloc;
		}
		strlcpy(rinfo->name, domains_property->name,
			(supply - domains_property->name) + 1);

		rinfo->has_hw_power_collapse = of_property_read_bool(
			regulator_node, "qcom,support-hw-trigger");

		dprintk(VIDC_DBG, "Found regulator %s: h/w collapse = %s\n",
				rinfo->name,
				rinfo->has_hw_power_collapse ? "yes" : "no");
	}

	if (!regulators->count)
		dprintk(VIDC_DBG, "No regulators found");

	return 0;

err_reg_name_alloc:
err_reg_tbl_alloc:
	msm_vidc_free_regulator_table(res);
	return rc;
}

static int msm_vidc_load_clock_table(
		struct msm_vidc_platform_resources *res)
{
	int rc = 0, num_clocks = 0, c = 0;
	struct platform_device *pdev = res->pdev;
	int *clock_props = NULL;
	struct clock_set *clocks = &res->clock_set;

	num_clocks = of_property_count_strings(pdev->dev.of_node,
				"clock-names");
	if (num_clocks <= 0) {
		dprintk(VIDC_DBG, "No clocks found\n");
		clocks->count = 0;
		rc = 0;
		goto err_load_clk_table_fail;
	}

	clock_props = devm_kzalloc(&pdev->dev, num_clocks *
			sizeof(*clock_props), GFP_KERNEL);
	if (!clock_props) {
		dprintk(VIDC_ERR, "No memory to read clock properties\n");
		rc = -ENOMEM;
		goto err_load_clk_table_fail;
	}

	rc = of_property_read_u32_array(pdev->dev.of_node,
				"qcom,clock-configs", clock_props,
				num_clocks);
	if (rc) {
		dprintk(VIDC_ERR, "Failed to read clock properties: %d\n", rc);
		goto err_load_clk_prop_fail;
	}

	clocks->clock_tbl = devm_kzalloc(&pdev->dev, sizeof(*clocks->clock_tbl)
			* num_clocks, GFP_KERNEL);
	if (!clocks->clock_tbl) {
		dprintk(VIDC_ERR, "Failed to allocate memory for clock tbl\n");
		rc = -ENOMEM;
		goto err_load_clk_prop_fail;
	}

	clocks->count = num_clocks;
	dprintk(VIDC_DBG, "Found %d clocks\n", num_clocks);

	for (c = 0; c < num_clocks; ++c) {
		struct clock_info *vc = &res->clock_set.clock_tbl[c];

		of_property_read_string_index(pdev->dev.of_node,
				"clock-names", c, &vc->name);

		if (clock_props[c] & CLOCK_PROP_HAS_SCALING) {
			vc->has_scaling = true;
			vc->count = res->load_freq_tbl_size;
			vc->load_freq_tbl = res->load_freq_tbl;
		} else {
			vc->count = 0;
			vc->load_freq_tbl = NULL;
			vc->has_scaling = false;
		}

		if (clock_props[c] & CLOCK_PROP_HAS_MEM_RETENTION)
			vc->has_mem_retention = true;
		else
			vc->has_mem_retention = false;

		dprintk(VIDC_DBG, "Found clock %s: scale-able = %s\n", vc->name,
			vc->count ? "yes" : "no");
	}


	return 0;

err_load_clk_prop_fail:
err_load_clk_table_fail:
	return rc;
}

int read_platform_resources_from_dt(
		struct msm_vidc_platform_resources *res)
{
	struct platform_device *pdev = res->pdev;
	struct resource *kres = NULL;
	int rc = 0;
	uint32_t firmware_base = 0;

	if (!pdev->dev.of_node) {
		dprintk(VIDC_ERR, "DT node not found\n");
		return -ENOENT;
	}

	INIT_LIST_HEAD(&res->context_banks);

	res->firmware_base = (phys_addr_t)firmware_base;

	kres = platform_get_resource(pdev, IORESOURCE_MEM, 0);
	res->register_base = kres ? kres->start : -1;
	res->register_size = kres ? (kres->end + 1 - kres->start) : -1;

	kres = platform_get_resource(pdev, IORESOURCE_IRQ, 0);
	res->irq = kres ? kres->start : -1;

	of_property_read_u32(pdev->dev.of_node,
			"qcom,imem-size", &res->imem_size);
	res->imem_type = read_imem_type(pdev);

	res->sys_idle_indicator = of_property_read_bool(pdev->dev.of_node,
			"qcom,enable-idle-indicator");

	res->thermal_mitigable =
			of_property_read_bool(pdev->dev.of_node,
			"qcom,enable-thermal-mitigation");

	rc = of_property_read_string(pdev->dev.of_node, "qcom,firmware-name",
			&res->fw_name);
	if (rc) {
		dprintk(VIDC_ERR, "Failed to read firmware name: %d\n", rc);
		goto err_load_freq_table;
	}
	dprintk(VIDC_DBG, "Firmware filename: %s\n", res->fw_name);

	rc = of_property_read_string(pdev->dev.of_node, "qcom,hfi-version",
			&res->hfi_version);
	if (rc)
		dprintk(VIDC_DBG, "HFI packetization will default to legacy\n");

	rc = msm_vidc_load_platform_version_table(res);
	if (rc)
		dprintk(VIDC_ERR, "Failed to load pf version table: %d\n", rc);

	rc = msm_vidc_load_freq_table(res);
	if (rc) {
		dprintk(VIDC_ERR, "Failed to load freq table: %d\n", rc);
		goto err_load_freq_table;
	}

	rc = msm_vidc_check_dcvs_enabled(res);
	if (rc) {
		dprintk(VIDC_ERR, "Failed to check dcvs flags: %d\n", rc);
		goto err_load_freq_table;
	}

	rc = msm_vidc_load_dcvs_table(res);
	if (rc)
		dprintk(VIDC_WARN, "Failed to load dcvs table: %d\n", rc);

	rc = msm_vidc_load_dcvs_limit(res);
	if (rc)
		dprintk(VIDC_WARN, "Failed to load dcvs limit: %d\n", rc);

	rc = msm_vidc_load_imem_ab_table(res);
	if (rc)
		dprintk(VIDC_WARN, "Failed to load freq table: %d\n", rc);

	rc = msm_vidc_load_qdss_table(res);
	if (rc)
		dprintk(VIDC_WARN, "Failed to load qdss reg table: %d\n", rc);

	rc = msm_vidc_load_reg_table(res);
	if (rc) {
		dprintk(VIDC_ERR, "Failed to load reg table: %d\n", rc);
		goto err_load_reg_table;
	}

	rc = msm_vidc_load_buffer_usage_table(res);
	if (rc) {
		dprintk(VIDC_ERR,
			"Failed to load buffer usage table: %d\n", rc);
		goto err_load_buffer_usage_table;
	}

	rc = msm_vidc_load_regulator_table(res);
	if (rc) {
		dprintk(VIDC_ERR, "Failed to load list of regulators %d\n", rc);
		goto err_load_regulator_table;
	}

	rc = msm_vidc_load_clock_table(res);
	if (rc) {
		dprintk(VIDC_ERR,
			"Failed to load clock table: %d\n", rc);
		goto err_load_clock_table;
	}

	rc = msm_vidc_load_cycles_per_mb_table(res);
	if (rc) {
		dprintk(VIDC_ERR,
			"Failed to load cycles per mb table: %d\n", rc);
		goto err_load_cycles_per_mb_table;
	}

	rc = msm_vidc_load_allowed_clocks_table(res);
	if (rc) {
		dprintk(VIDC_ERR,
			"Failed to load allowed clocks table: %d\n", rc);
		goto err_load_allowed_clocks_table;
	}

	rc = of_property_read_u32(pdev->dev.of_node, "qcom,max-hw-load",
			&res->max_load);
	if (rc) {
		dprintk(VIDC_ERR,
			"Failed to determine max load supported: %d\n", rc);
		goto err_load_max_hw_load;
	}

	rc = of_property_read_u32(pdev->dev.of_node, "qcom,power-conf",
			&res->power_conf);
	if (rc) {
		dprintk(VIDC_DBG,
			"Failed to read power configuration: %d\n", rc);
	}

	rc = msm_vidc_populate_legacy_context_bank(res);
	if (rc) {
		dprintk(VIDC_ERR,
			"Failed to setup context banks %d\n", rc);
		goto err_setup_legacy_cb;
	}

	res->use_non_secure_pil = of_property_read_bool(pdev->dev.of_node,
			"qcom,use-non-secure-pil");

	if (res->use_non_secure_pil || !is_iommu_present(res)) {
		of_property_read_u32(pdev->dev.of_node, "qcom,fw-bias",
				&firmware_base);
		res->firmware_base = (phys_addr_t)firmware_base;
		dprintk(VIDC_DBG,
				"Using fw-bias : %pa", &res->firmware_base);
	}

	res->sw_power_collapsible = of_property_read_bool(pdev->dev.of_node,
					"qcom,sw-power-collapse");
	dprintk(VIDC_DBG, "Power collapse supported = %s\n",
		res->sw_power_collapsible ? "yes" : "no");

	res->never_unload_fw = of_property_read_bool(pdev->dev.of_node,
			"qcom,never-unload-fw");

	res->debug_timeout = of_property_read_bool(pdev->dev.of_node,
			"qcom,debug-timeout");

	msm_vidc_debug_timeout |= res->debug_timeout;

	of_property_read_u32(pdev->dev.of_node,
			"qcom,pm-qos-latency-us", &res->pm_qos_latency_us);

	res->slave_side_cp = of_property_read_bool(pdev->dev.of_node,
					"qcom,slave-side-cp");
	dprintk(VIDC_DBG, "Slave side cp = %s\n",
				res->slave_side_cp ? "yes" : "no");

	of_property_read_u32(pdev->dev.of_node,
			"qcom,max-secure-instances",
			&res->max_secure_inst_count);

	if (of_find_property(pdev->dev.of_node,
			"qcom,cx-ipeak-data", NULL)) {
		res->cx_ipeak_context = cx_ipeak_register(
			pdev->dev.of_node, "qcom,cx-ipeak-data");
	}

	if (IS_ERR(res->cx_ipeak_context)) {
		rc = PTR_ERR(res->cx_ipeak_context);
		if (rc == -EPROBE_DEFER)
			dprintk(VIDC_INFO,
				"cx-ipeak register failed. Deferring probe!");
		else
			dprintk(VIDC_ERR,
				"cx-ipeak register failed. rc: %d", rc);

		res->cx_ipeak_context = NULL;
		goto err_register_cx_ipeak;
	} else if (res->cx_ipeak_context) {
		dprintk(VIDC_INFO, "cx-ipeak register successful");
	} else {
		dprintk(VIDC_INFO, "cx-ipeak register not implemented");
	}

	of_property_read_u32(pdev->dev.of_node,
			"qcom,clock-freq-threshold",
			&res->clk_freq_threshold);
	dprintk(VIDC_DBG, "cx ipeak threshold frequency = %u\n",
				res->clk_freq_threshold);

	return rc;

err_register_cx_ipeak:
err_setup_legacy_cb:
err_load_max_hw_load:
	msm_vidc_free_allowed_clocks_table(res);
err_load_allowed_clocks_table:
	msm_vidc_free_cycles_per_mb_table(res);
err_load_cycles_per_mb_table:
	msm_vidc_free_clock_table(res);
err_load_clock_table:
	msm_vidc_free_regulator_table(res);
err_load_regulator_table:
	msm_vidc_free_buffer_usage_table(res);
err_load_buffer_usage_table:
	msm_vidc_free_reg_table(res);
err_load_reg_table:
	msm_vidc_free_freq_table(res);
err_load_freq_table:
	return rc;
}

static int get_secure_vmid(struct context_bank_info *cb)
{
	if (!strcasecmp(cb->name, "venus_sec_bitstream"))
		return VMID_CP_BITSTREAM;
	else if (!strcasecmp(cb->name, "venus_sec_pixel"))
		return VMID_CP_PIXEL;
	else if (!strcasecmp(cb->name, "venus_sec_non_pixel"))
		return VMID_CP_NON_PIXEL;
	else {
		WARN(1, "No matching secure vmid for cb name: %s\n",
			cb->name);
		return VMID_INVAL;
	}
}

static int msm_vidc_setup_context_bank(struct context_bank_info *cb,
		struct device *dev)
{
	int rc = 0;
	int secure_vmid = VMID_INVAL;
	struct bus_type *bus;

	if (!dev || !cb) {
		dprintk(VIDC_ERR,
			"%s: Invalid Input params\n", __func__);
		return -EINVAL;
	}
	cb->dev = dev;

	bus = msm_iommu_get_bus(cb->dev);
	if (IS_ERR_OR_NULL(bus)) {
		dprintk(VIDC_ERR, "%s - failed to get bus type\n", __func__);
		rc = PTR_ERR(bus) ?: -ENODEV;
		goto remove_cb;
	}

	cb->mapping = arm_iommu_create_mapping(bus, cb->addr_range.start,
					cb->addr_range.size);
	if (IS_ERR_OR_NULL(cb->mapping)) {
		dprintk(VIDC_ERR, "%s - failed to create mapping\n", __func__);
		rc = PTR_ERR(cb->mapping) ?: -ENODEV;
		goto remove_cb;
	}

	if (cb->is_secure) {
		secure_vmid = get_secure_vmid(cb);
		rc = iommu_domain_set_attr(cb->mapping->domain,
				DOMAIN_ATTR_SECURE_VMID, &secure_vmid);
		if (rc) {
			dprintk(VIDC_ERR,
					"%s - programming secure vmid failed: %s %d\n",
					__func__, dev_name(dev), rc);
			goto release_mapping;
		}
	}

	rc = arm_iommu_attach_device(cb->dev, cb->mapping);
	if (rc) {
		dprintk(VIDC_ERR, "%s - Couldn't arm_iommu_attach_device\n",
			__func__);
		goto release_mapping;
	}

	dprintk(VIDC_DBG, "Attached %s and created mapping\n", dev_name(dev));
	dprintk(VIDC_DBG,
		"Context bank name:%s, buffer_type: %#x, is_secure: %d, address range start: %#x, size: %#x, dev: %pK, mapping: %pK",
		cb->name, cb->buffer_type, cb->is_secure, cb->addr_range.start,
		cb->addr_range.size, cb->dev, cb->mapping);

	return rc;

release_mapping:
	arm_iommu_release_mapping(cb->mapping);
remove_cb:
	return rc;
}

int msm_vidc_smmu_fault_handler(struct iommu_domain *domain,
		struct device *dev, unsigned long iova, int flags, void *token)
{
	struct msm_vidc_core *core = token;
	struct msm_vidc_inst *inst;

	if (!domain || !core) {
		dprintk(VIDC_ERR, "%s - invalid param %pK %pK\n",
			__func__, domain, core);
		return -EINVAL;
	}

	if (core->smmu_fault_handled)
		return -ENOSYS;

	dprintk(VIDC_ERR, "%s - faulting address: %lx\n", __func__, iova);

	mutex_lock(&core->lock);
	list_for_each_entry(inst, &core->instances, list) {
		msm_comm_print_inst_info(inst);
	}
	core->smmu_fault_handled = true;
	mutex_unlock(&core->lock);
	/*
	 * Return -ENOSYS to elicit the default behaviour of smmu driver.
	 * If we return -ENOSYS, then smmu driver assumes page fault handler
	 * is not installed and prints a list of useful debug information like
	 * FAR, SID etc. This information is not printed if we return 0.
	 */
	return -ENOSYS;
}

static int msm_vidc_populate_context_bank(struct device *dev,
		struct msm_vidc_core *core)
{
	int rc = 0;
	struct context_bank_info *cb = NULL;
	struct device_node *np = NULL;

	if (!dev || !core) {
		dprintk(VIDC_ERR, "%s - invalid inputs\n", __func__);
		return -EINVAL;
	}

	np = dev->of_node;
	cb = devm_kzalloc(dev, sizeof(*cb), GFP_KERNEL);
	if (!cb) {
		dprintk(VIDC_ERR, "%s - Failed to allocate cb\n", __func__);
		return -ENOMEM;
	}

	INIT_LIST_HEAD(&cb->list);
	list_add_tail(&cb->list, &core->resources.context_banks);

	rc = of_property_read_string(np, "label", &cb->name);
	if (rc) {
		dprintk(VIDC_DBG,
			"Failed to read cb label from device tree\n");
		rc = 0;
	}

	dprintk(VIDC_DBG, "%s: context bank has name %s\n", __func__, cb->name);
	rc = of_property_read_u32_array(np, "virtual-addr-pool",
			(u32 *)&cb->addr_range, 2);
	if (rc) {
		dprintk(VIDC_ERR,
			"Could not read addr pool for context bank : %s %d\n",
			cb->name, rc);
		goto err_setup_cb;
	}

	cb->is_secure = of_property_read_bool(np, "qcom,secure-context-bank");
	dprintk(VIDC_DBG, "context bank %s : secure = %d\n",
			cb->name, cb->is_secure);

	/* setup buffer type for each sub device*/
	rc = of_property_read_u32(np, "buffer-types", &cb->buffer_type);
	if (rc) {
		dprintk(VIDC_ERR, "failed to load buffer_type info %d\n", rc);
		rc = -ENOENT;
		goto err_setup_cb;
	}
	dprintk(VIDC_DBG,
		"context bank %s address start = %x address size = %x buffer_type = %x\n",
		cb->name, cb->addr_range.start,
		cb->addr_range.size, cb->buffer_type);

	rc = msm_vidc_setup_context_bank(cb, dev);
	if (rc) {
		dprintk(VIDC_ERR, "Cannot setup context bank %d\n", rc);
		goto err_setup_cb;
	}

	iommu_set_fault_handler(cb->mapping->domain,
		msm_vidc_smmu_fault_handler, (void *)core);

	return 0;

err_setup_cb:
	list_del(&cb->list);
	return rc;
}

static int msm_vidc_populate_legacy_context_bank(
			struct msm_vidc_platform_resources *res)
{
	int rc = 0;
	struct platform_device *pdev = NULL;
	struct device_node *domains_parent_node = NULL;
	struct device_node *domains_child_node = NULL;
	struct device_node *ctx_node = NULL;
	struct context_bank_info *cb;

	if (!res || !res->pdev) {
		dprintk(VIDC_ERR, "%s - invalid inputs\n", __func__);
		return -EINVAL;
	}
	pdev = res->pdev;

	domains_parent_node = of_find_node_by_name(pdev->dev.of_node,
			"qcom,vidc-iommu-domains");
	if (!domains_parent_node) {
		dprintk(VIDC_DBG,
			"%s legacy iommu domains not present\n", __func__);
		return 0;
	}

	/* set up each context bank for legacy DT bindings*/
	for_each_child_of_node(domains_parent_node,
		domains_child_node) {
		cb = devm_kzalloc(&pdev->dev, sizeof(*cb), GFP_KERNEL);
		if (!cb) {
			dprintk(VIDC_ERR,
				"%s - Failed to allocate cb\n", __func__);
			return -ENOMEM;
		}
		INIT_LIST_HEAD(&cb->list);
		list_add_tail(&cb->list, &res->context_banks);

		ctx_node = of_parse_phandle(domains_child_node,
				"qcom,vidc-domain-phandle", 0);
		if (!ctx_node) {
			dprintk(VIDC_ERR,
				"%s Unable to parse pHandle\n", __func__);
			rc = -EBADHANDLE;
			goto err_setup_cb;
		}

		rc = of_property_read_string(ctx_node, "label", &(cb->name));
		if (rc) {
			dprintk(VIDC_ERR,
				"%s Could not find label\n", __func__);
			goto err_setup_cb;
		}

		rc = of_property_read_u32_array(ctx_node,
			"qcom,virtual-addr-pool", (u32 *)&cb->addr_range, 2);
		if (rc) {
			dprintk(VIDC_ERR,
				"%s Could not read addr pool for group : %s (%d)\n",
				__func__, cb->name, rc);
			goto err_setup_cb;
		}

		cb->is_secure =
			of_property_read_bool(ctx_node, "qcom,secure-domain");

		rc = of_property_read_u32(domains_child_node,
				"qcom,vidc-buffer-types", &cb->buffer_type);
		if (rc) {
			dprintk(VIDC_ERR,
				"%s Could not read buffer type (%d)\n",
				__func__, rc);
			goto err_setup_cb;
		}

		cb->dev = msm_iommu_get_ctx(cb->name);
		if (IS_ERR_OR_NULL(cb->dev)) {
			dprintk(VIDC_ERR, "%s could not get device for cb %s\n",
					__func__, cb->name);
			rc = -ENOENT;
			goto err_setup_cb;
		}

		rc = msm_vidc_setup_context_bank(cb, cb->dev);
		if (rc) {
			dprintk(VIDC_ERR, "Cannot setup context bank %d\n", rc);
			goto err_setup_cb;
		}
		dprintk(VIDC_DBG,
			"%s: context bank %s secure %d addr start = %#x addr size = %#x buffer_type = %#x\n",
			__func__, cb->name, cb->is_secure, cb->addr_range.start,
			cb->addr_range.size, cb->buffer_type);
	}
	return rc;

err_setup_cb:
	list_del(&cb->list);
	return rc;
}

int read_context_bank_resources_from_dt(struct platform_device *pdev)
{
	struct msm_vidc_core *core;
	int rc = 0;

	if (!pdev) {
		dprintk(VIDC_ERR, "Invalid platform device\n");
		return -EINVAL;
	} else if (!pdev->dev.parent) {
		dprintk(VIDC_ERR, "Failed to find a parent for %s\n",
				dev_name(&pdev->dev));
		return -ENODEV;
	}

	core = dev_get_drvdata(pdev->dev.parent);
	if (!core) {
		dprintk(VIDC_ERR, "Failed to find cookie in parent device %s",
				dev_name(pdev->dev.parent));
		return -EINVAL;
	}

	if (of_property_read_bool(pdev->dev.of_node, "qcom,fw-context-bank")) {
		if (core->resources.use_non_secure_pil) {
			struct context_bank_info *cb;

			cb = devm_kzalloc(&pdev->dev, sizeof(*cb), GFP_KERNEL);
			if (!cb) {
				dprintk(VIDC_ERR, "alloc venus cb failed\n");
				return -ENOMEM;
			}

			cb->dev = &pdev->dev;
			rc = venus_boot_init(&core->resources, cb);
			if (rc) {
				dprintk(VIDC_ERR,
				"Failed to init non-secure PIL %d\n", rc);
			}
		}
	} else {
		rc = msm_vidc_populate_context_bank(&pdev->dev, core);
		if (rc)
			dprintk(VIDC_ERR, "Failed to probe context bank\n");
		else
			dprintk(VIDC_DBG, "Successfully probed context bank\n");
	}
	return rc;
}

int read_bus_resources_from_dt(struct platform_device *pdev)
{
	struct msm_vidc_core *core;

	if (!pdev) {
		dprintk(VIDC_ERR, "Invalid platform device\n");
		return -EINVAL;
	} else if (!pdev->dev.parent) {
		dprintk(VIDC_ERR, "Failed to find a parent for %s\n",
				dev_name(&pdev->dev));
		return -ENODEV;
	}

	core = dev_get_drvdata(pdev->dev.parent);
	if (!core) {
		dprintk(VIDC_ERR, "Failed to find cookie in parent device %s",
				dev_name(pdev->dev.parent));
		return -EINVAL;
	}

	return msm_vidc_populate_bus(&pdev->dev, &core->resources);
}<|MERGE_RESOLUTION|>--- conflicted
+++ resolved
@@ -54,11 +54,7 @@
 	return 0;
 }
 
-<<<<<<< HEAD
-static inline bool is_compatible(char *compat)
-=======
 static bool is_compatible(char *compat)
->>>>>>> 23c8746e
 {
 	return !!of_find_compatible_node(NULL, NULL, compat);
 }
@@ -521,12 +517,7 @@
 	return rc;
 }
 
-<<<<<<< HEAD
-/* A comparator to compare loads (needed later on) */
 static int cmp_load_freq_table(const void *a, const void *b)
-=======
-static int cmp(const void *a, const void *b)
->>>>>>> 23c8746e
 {
 	/* want to sort in reverse so flip the comparison */
 	return ((struct load_freq_table *)b)->load -
