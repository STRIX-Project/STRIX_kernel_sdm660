--- conflicted
+++ resolved
@@ -2801,14 +2801,9 @@
 video_usercopy(struct file *file, unsigned int cmd, unsigned long arg,
 	       v4l2_kioctl func)
 {
-<<<<<<< HEAD
 	char    mbuf_onstack[SZ_512] __aligned(sizeof(long));
 	char	sbuf[SZ_4K] __aligned(sizeof(long));
-	void    *mbuf = NULL;
-=======
-	char	sbuf[128];
 	void    *mbuf = NULL, *array_buf = NULL;
->>>>>>> cf326684
 	void	*parg = (void *)arg;
 	long	err  = -EINVAL;
 	bool	has_array_args;
@@ -2863,27 +2858,14 @@
 	has_array_args = err;
 
 	if (has_array_args) {
-<<<<<<< HEAD
-		/*
-		 * When adding new types of array args, make sure that the
-		 * parent argument to ioctl (which contains the pointer to the
-		 * array) fits into sbuf (so that mbuf will still remain
-		 * unused up to here).
-		 */
 		if (array_size <= ARRAY_SIZE(mbuf_onstack)) {
-			mbuf = mbuf_onstack;
+			array_buf = mbuf_onstack;
 		} else {
-			mbuf = kmalloc(array_size, GFP_KERNEL);
+			array_buf = kmalloc(array_size, GFP_KERNEL);
 			err = -ENOMEM;
-			if (NULL == mbuf)
+			if (array_buf == NULL)
 				goto out_array_args;
 		}
-=======
-		array_buf = kmalloc(array_size, GFP_KERNEL);
-		err = -ENOMEM;
-		if (array_buf == NULL)
-			goto out_array_args;
->>>>>>> cf326684
 		err = -EFAULT;
 		if (copy_from_user(array_buf, user_ptr, array_size))
 			goto out_array_args;
@@ -2926,13 +2908,8 @@
 	}
 
 out:
-<<<<<<< HEAD
-	if (mbuf != mbuf_onstack)
+	if (array_buf != mbuf_onstack)
 		kfree(mbuf);
-=======
-	kfree(array_buf);
-	kfree(mbuf);
->>>>>>> cf326684
 	return err;
 }
 EXPORT_SYMBOL(video_usercopy);
