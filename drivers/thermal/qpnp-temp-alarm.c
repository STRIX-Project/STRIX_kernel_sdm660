--- conflicted
+++ resolved
@@ -544,15 +544,6 @@
 	int rc = 0;
 	u8 raw_type[2], type, subtype;
 
-<<<<<<< HEAD
-	if (!pdev || !pdev->dev.of_node) {
-		dev_err(&pdev->dev, "%s: device tree node not found\n",
-			__func__);
-		return -EINVAL;
-	}
-
-=======
->>>>>>> 23c8746e
 	node = pdev->dev.of_node;
 
 	chip = kzalloc(sizeof(struct qpnp_tm_chip), GFP_KERNEL);
