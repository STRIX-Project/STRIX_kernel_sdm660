--- conflicted
+++ resolved
@@ -723,11 +723,7 @@
 	}
 
 	req->install_status = (enum ipa_qmi_result_type_v01)
-<<<<<<< HEAD
-							QMI_RESULT_SUCCESS_V01;
-=======
 						IPA_QMI_RESULT_SUCCESS_V01;
->>>>>>> 23c8746e
 	req->rule_id_valid = 1;
 	req->rule_id_len = rmnet_ipa3_ctx->num_q6_rules;
 	for (i = 0; i < rmnet_ipa3_ctx->num_q6_rules; i++) {
