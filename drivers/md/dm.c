/*
 * Copyright (C) 2001, 2002 Sistina Software (UK) Limited.
 * Copyright (C) 2004-2008 Red Hat, Inc. All rights reserved.
 *
 * This file is released under the GPL.
 */

#include "dm.h"
#include "dm-uevent.h"

#include <linux/init.h>
#include <linux/module.h>
#include <linux/mutex.h>
#include <linux/moduleparam.h>
#include <linux/blkpg.h>
#include <linux/bio.h>
#include <linux/mempool.h>
#include <linux/slab.h>
#include <linux/idr.h>
#include <linux/hdreg.h>
#include <linux/delay.h>

#include <trace/events/block.h>

#define DM_MSG_PREFIX "core"

#ifdef CONFIG_PRINTK
/*
 * ratelimit state to be used in DMXXX_LIMIT().
 */
DEFINE_RATELIMIT_STATE(dm_ratelimit_state,
		       DEFAULT_RATELIMIT_INTERVAL,
		       DEFAULT_RATELIMIT_BURST);
EXPORT_SYMBOL(dm_ratelimit_state);
#endif

/*
 * Cookies are numeric values sent with CHANGE and REMOVE
 * uevents while resuming, removing or renaming the device.
 */
#define DM_COOKIE_ENV_VAR_NAME "DM_COOKIE"
#define DM_COOKIE_LENGTH 24

static const char *_name = DM_NAME;

static unsigned int major = 0;
static unsigned int _major = 0;

static DEFINE_IDR(_minor_idr);

static DEFINE_SPINLOCK(_minor_lock);

static void do_deferred_remove(struct work_struct *w);

static DECLARE_WORK(deferred_remove_work, do_deferred_remove);

/*
 * For bio-based dm.
 * One of these is allocated per bio.
 */
struct dm_io {
	struct mapped_device *md;
	int error;
	atomic_t io_count;
	struct bio *bio;
	unsigned long start_time;
	spinlock_t endio_lock;
	struct dm_stats_aux stats_aux;
};

/*
 * For request-based dm.
 * One of these is allocated per request.
 */
struct dm_rq_target_io {
	struct mapped_device *md;
	struct dm_target *ti;
	struct request *orig, clone;
	int error;
	union map_info info;
};

/*
 * For request-based dm - the bio clones we allocate are embedded in these
 * structs.
 *
 * We allocate these with bio_alloc_bioset, using the front_pad parameter when
 * the bioset is created - this means the bio has to come at the end of the
 * struct.
 */
struct dm_rq_clone_bio_info {
	struct bio *orig;
	struct dm_rq_target_io *tio;
	struct bio clone;
};

union map_info *dm_get_mapinfo(struct bio *bio)
{
	if (bio && bio->bi_private)
		return &((struct dm_target_io *)bio->bi_private)->info;
	return NULL;
}

union map_info *dm_get_rq_mapinfo(struct request *rq)
{
	if (rq && rq->end_io_data)
		return &((struct dm_rq_target_io *)rq->end_io_data)->info;
	return NULL;
}
EXPORT_SYMBOL_GPL(dm_get_rq_mapinfo);

#define MINOR_ALLOCED ((void *)-1)

/*
 * Bits for the md->flags field.
 */
#define DMF_BLOCK_IO_FOR_SUSPEND 0
#define DMF_SUSPENDED 1
#define DMF_FROZEN 2
#define DMF_FREEING 3
#define DMF_DELETING 4
#define DMF_NOFLUSH_SUSPENDING 5
#define DMF_MERGE_IS_OPTIONAL 6
#define DMF_DEFERRED_REMOVE 7

/*
 * A dummy definition to make RCU happy.
 * struct dm_table should never be dereferenced in this file.
 */
struct dm_table {
	int undefined__;
};

/*
 * Work processed by per-device workqueue.
 */
struct mapped_device {
	struct srcu_struct io_barrier;
	struct mutex suspend_lock;
	atomic_t holders;
	atomic_t open_count;

	/*
	 * The current mapping.
	 * Use dm_get_live_table{_fast} or take suspend_lock for
	 * dereference.
	 */
	struct dm_table *map;

	unsigned long flags;

	struct request_queue *queue;
	unsigned type;
	/* Protect queue and type against concurrent access. */
	struct mutex type_lock;

	struct target_type *immutable_target_type;

	struct gendisk *disk;
	char name[16];

	void *interface_ptr;

	/*
	 * A list of ios that arrived while we were suspended.
	 */
	atomic_t pending[2];
	wait_queue_head_t wait;
	struct work_struct work;
	struct bio_list deferred;
	spinlock_t deferred_lock;

	/*
	 * Processing queue (flush)
	 */
	struct workqueue_struct *wq;

	/*
	 * io objects are allocated from here.
	 */
	mempool_t *io_pool;

	struct bio_set *bs;

	/*
	 * Event handling.
	 */
	atomic_t event_nr;
	wait_queue_head_t eventq;
	atomic_t uevent_seq;
	struct list_head uevent_list;
	spinlock_t uevent_lock; /* Protect access to uevent_list */

	/*
	 * freeze/thaw support require holding onto a super block
	 */
	struct super_block *frozen_sb;
	struct block_device *bdev;

	/* forced geometry settings */
	struct hd_geometry geometry;

	/* sysfs handle */
	struct kobject kobj;

	/* zero-length flush that will be cloned and submitted to targets */
	struct bio flush_bio;

	struct dm_stats stats;
};

/*
 * For mempools pre-allocation at the table loading time.
 */
struct dm_md_mempools {
	mempool_t *io_pool;
	struct bio_set *bs;
};

#define RESERVED_BIO_BASED_IOS		16
#define RESERVED_REQUEST_BASED_IOS	256
#define RESERVED_MAX_IOS		1024
static struct kmem_cache *_io_cache;
static struct kmem_cache *_rq_tio_cache;

/*
 * Bio-based DM's mempools' reserved IOs set by the user.
 */
static unsigned reserved_bio_based_ios = RESERVED_BIO_BASED_IOS;

/*
 * Request-based DM's mempools' reserved IOs set by the user.
 */
static unsigned reserved_rq_based_ios = RESERVED_REQUEST_BASED_IOS;

static unsigned __dm_get_reserved_ios(unsigned *reserved_ios,
				      unsigned def, unsigned max)
{
	unsigned ios = ACCESS_ONCE(*reserved_ios);
	unsigned modified_ios = 0;

	if (!ios)
		modified_ios = def;
	else if (ios > max)
		modified_ios = max;

	if (modified_ios) {
		(void)cmpxchg(reserved_ios, ios, modified_ios);
		ios = modified_ios;
	}

	return ios;
}

unsigned dm_get_reserved_bio_based_ios(void)
{
	return __dm_get_reserved_ios(&reserved_bio_based_ios,
				     RESERVED_BIO_BASED_IOS, RESERVED_MAX_IOS);
}
EXPORT_SYMBOL_GPL(dm_get_reserved_bio_based_ios);

unsigned dm_get_reserved_rq_based_ios(void)
{
	return __dm_get_reserved_ios(&reserved_rq_based_ios,
				     RESERVED_REQUEST_BASED_IOS, RESERVED_MAX_IOS);
}
EXPORT_SYMBOL_GPL(dm_get_reserved_rq_based_ios);

static int __init local_init(void)
{
	int r = -ENOMEM;

	/* allocate a slab for the dm_ios */
	_io_cache = KMEM_CACHE(dm_io, 0);
	if (!_io_cache)
		return r;

	_rq_tio_cache = KMEM_CACHE(dm_rq_target_io, 0);
	if (!_rq_tio_cache)
		goto out_free_io_cache;

	r = dm_uevent_init();
	if (r)
		goto out_free_rq_tio_cache;

	_major = major;
	r = register_blkdev(_major, _name);
	if (r < 0)
		goto out_uevent_exit;

	if (!_major)
		_major = r;

	return 0;

out_uevent_exit:
	dm_uevent_exit();
out_free_rq_tio_cache:
	kmem_cache_destroy(_rq_tio_cache);
out_free_io_cache:
	kmem_cache_destroy(_io_cache);

	return r;
}

static void local_exit(void)
{
	flush_scheduled_work();

	kmem_cache_destroy(_rq_tio_cache);
	kmem_cache_destroy(_io_cache);
	unregister_blkdev(_major, _name);
	dm_uevent_exit();

	_major = 0;

	DMINFO("cleaned up");
}

static int (*_inits[])(void) __initdata = {
	local_init,
	dm_target_init,
	dm_linear_init,
	dm_stripe_init,
	dm_io_init,
	dm_kcopyd_init,
	dm_interface_init,
	dm_statistics_init,
};

static void (*_exits[])(void) = {
	local_exit,
	dm_target_exit,
	dm_linear_exit,
	dm_stripe_exit,
	dm_io_exit,
	dm_kcopyd_exit,
	dm_interface_exit,
	dm_statistics_exit,
};

static int __init dm_init(void)
{
	const int count = ARRAY_SIZE(_inits);

	int r, i;

	for (i = 0; i < count; i++) {
		r = _inits[i]();
		if (r)
			goto bad;
	}

	return 0;

      bad:
	while (i--)
		_exits[i]();

	return r;
}

static void __exit dm_exit(void)
{
	int i = ARRAY_SIZE(_exits);

	while (i--)
		_exits[i]();

	/*
	 * Should be empty by this point.
	 */
	idr_destroy(&_minor_idr);
}

/*
 * Block device functions
 */
int dm_deleting_md(struct mapped_device *md)
{
	return test_bit(DMF_DELETING, &md->flags);
}

static int dm_blk_open(struct block_device *bdev, fmode_t mode)
{
	struct mapped_device *md;

	spin_lock(&_minor_lock);

	md = bdev->bd_disk->private_data;
	if (!md)
		goto out;

	if (test_bit(DMF_FREEING, &md->flags) ||
	    dm_deleting_md(md)) {
		md = NULL;
		goto out;
	}

	dm_get(md);
	atomic_inc(&md->open_count);

out:
	spin_unlock(&_minor_lock);

	return md ? 0 : -ENXIO;
}

static void dm_blk_close(struct gendisk *disk, fmode_t mode)
{
	struct mapped_device *md = disk->private_data;

	spin_lock(&_minor_lock);

	if (atomic_dec_and_test(&md->open_count) &&
	    (test_bit(DMF_DEFERRED_REMOVE, &md->flags)))
		schedule_work(&deferred_remove_work);

	dm_put(md);

	spin_unlock(&_minor_lock);
}

int dm_open_count(struct mapped_device *md)
{
	return atomic_read(&md->open_count);
}

/*
 * Guarantees nothing is using the device before it's deleted.
 */
int dm_lock_for_deletion(struct mapped_device *md, bool mark_deferred, bool only_deferred)
{
	int r = 0;

	spin_lock(&_minor_lock);

	if (dm_open_count(md)) {
		r = -EBUSY;
		if (mark_deferred)
			set_bit(DMF_DEFERRED_REMOVE, &md->flags);
	} else if (only_deferred && !test_bit(DMF_DEFERRED_REMOVE, &md->flags))
		r = -EEXIST;
	else
		set_bit(DMF_DELETING, &md->flags);

	spin_unlock(&_minor_lock);

	return r;
}

<<<<<<< HEAD
=======
int dm_cancel_deferred_remove(struct mapped_device *md)
{
	int r = 0;

	spin_lock(&_minor_lock);

	if (test_bit(DMF_DELETING, &md->flags))
		r = -EBUSY;
	else
		clear_bit(DMF_DEFERRED_REMOVE, &md->flags);

	spin_unlock(&_minor_lock);

	return r;
}

static void do_deferred_remove(struct work_struct *w)
{
	dm_deferred_remove();
}

>>>>>>> d8ec26d7
sector_t dm_get_size(struct mapped_device *md)
{
	return get_capacity(md->disk);
}

struct dm_stats *dm_get_stats(struct mapped_device *md)
{
	return &md->stats;
}

static int dm_blk_getgeo(struct block_device *bdev, struct hd_geometry *geo)
{
	struct mapped_device *md = bdev->bd_disk->private_data;

	return dm_get_geometry(md, geo);
}

static int dm_blk_ioctl(struct block_device *bdev, fmode_t mode,
			unsigned int cmd, unsigned long arg)
{
	struct mapped_device *md = bdev->bd_disk->private_data;
	int srcu_idx;
	struct dm_table *map;
	struct dm_target *tgt;
	int r = -ENOTTY;

retry:
	map = dm_get_live_table(md, &srcu_idx);

	if (!map || !dm_table_get_size(map))
		goto out;

	/* We only support devices that have a single target */
	if (dm_table_get_num_targets(map) != 1)
		goto out;

	tgt = dm_table_get_target(map, 0);

	if (dm_suspended_md(md)) {
		r = -EAGAIN;
		goto out;
	}

	if (tgt->type->ioctl)
		r = tgt->type->ioctl(tgt, cmd, arg);

out:
	dm_put_live_table(md, srcu_idx);

	if (r == -ENOTCONN) {
		msleep(10);
		goto retry;
	}

	return r;
}

static struct dm_io *alloc_io(struct mapped_device *md)
{
	return mempool_alloc(md->io_pool, GFP_NOIO);
}

static void free_io(struct mapped_device *md, struct dm_io *io)
{
	mempool_free(io, md->io_pool);
}

static void free_tio(struct mapped_device *md, struct dm_target_io *tio)
{
	bio_put(&tio->clone);
}

static struct dm_rq_target_io *alloc_rq_tio(struct mapped_device *md,
					    gfp_t gfp_mask)
{
	return mempool_alloc(md->io_pool, gfp_mask);
}

static void free_rq_tio(struct dm_rq_target_io *tio)
{
	mempool_free(tio, tio->md->io_pool);
}

static int md_in_flight(struct mapped_device *md)
{
	return atomic_read(&md->pending[READ]) +
	       atomic_read(&md->pending[WRITE]);
}

static void start_io_acct(struct dm_io *io)
{
	struct mapped_device *md = io->md;
	struct bio *bio = io->bio;
	int cpu;
	int rw = bio_data_dir(bio);

	io->start_time = jiffies;

	cpu = part_stat_lock();
	part_round_stats(cpu, &dm_disk(md)->part0);
	part_stat_unlock();
	atomic_set(&dm_disk(md)->part0.in_flight[rw],
		atomic_inc_return(&md->pending[rw]));

	if (unlikely(dm_stats_used(&md->stats)))
		dm_stats_account_io(&md->stats, bio->bi_rw, bio->bi_sector,
				    bio_sectors(bio), false, 0, &io->stats_aux);
}

static void end_io_acct(struct dm_io *io)
{
	struct mapped_device *md = io->md;
	struct bio *bio = io->bio;
	unsigned long duration = jiffies - io->start_time;
	int pending, cpu;
	int rw = bio_data_dir(bio);

	cpu = part_stat_lock();
	part_round_stats(cpu, &dm_disk(md)->part0);
	part_stat_add(cpu, &dm_disk(md)->part0, ticks[rw], duration);
	part_stat_unlock();

	if (unlikely(dm_stats_used(&md->stats)))
		dm_stats_account_io(&md->stats, bio->bi_rw, bio->bi_sector,
				    bio_sectors(bio), true, duration, &io->stats_aux);

	/*
	 * After this is decremented the bio must not be touched if it is
	 * a flush.
	 */
	pending = atomic_dec_return(&md->pending[rw]);
	atomic_set(&dm_disk(md)->part0.in_flight[rw], pending);
	pending += atomic_read(&md->pending[rw^0x1]);

	/* nudge anyone waiting on suspend queue */
	if (!pending)
		wake_up(&md->wait);
}

/*
 * Add the bio to the list of deferred io.
 */
static void queue_io(struct mapped_device *md, struct bio *bio)
{
	unsigned long flags;

	spin_lock_irqsave(&md->deferred_lock, flags);
	bio_list_add(&md->deferred, bio);
	spin_unlock_irqrestore(&md->deferred_lock, flags);
	queue_work(md->wq, &md->work);
}

/*
 * Everyone (including functions in this file), should use this
 * function to access the md->map field, and make sure they call
 * dm_put_live_table() when finished.
 */
struct dm_table *dm_get_live_table(struct mapped_device *md, int *srcu_idx) __acquires(md->io_barrier)
{
	*srcu_idx = srcu_read_lock(&md->io_barrier);

	return srcu_dereference(md->map, &md->io_barrier);
}

void dm_put_live_table(struct mapped_device *md, int srcu_idx) __releases(md->io_barrier)
{
	srcu_read_unlock(&md->io_barrier, srcu_idx);
}

void dm_sync_table(struct mapped_device *md)
{
	synchronize_srcu(&md->io_barrier);
	synchronize_rcu_expedited();
}

/*
 * A fast alternative to dm_get_live_table/dm_put_live_table.
 * The caller must not block between these two functions.
 */
static struct dm_table *dm_get_live_table_fast(struct mapped_device *md) __acquires(RCU)
{
	rcu_read_lock();
	return rcu_dereference(md->map);
}

static void dm_put_live_table_fast(struct mapped_device *md) __releases(RCU)
{
	rcu_read_unlock();
}

/*
 * Get the geometry associated with a dm device
 */
int dm_get_geometry(struct mapped_device *md, struct hd_geometry *geo)
{
	*geo = md->geometry;

	return 0;
}

/*
 * Set the geometry of a device.
 */
int dm_set_geometry(struct mapped_device *md, struct hd_geometry *geo)
{
	sector_t sz = (sector_t)geo->cylinders * geo->heads * geo->sectors;

	if (geo->start > sz) {
		DMWARN("Start sector is beyond the geometry limits.");
		return -EINVAL;
	}

	md->geometry = *geo;

	return 0;
}

/*-----------------------------------------------------------------
 * CRUD START:
 *   A more elegant soln is in the works that uses the queue
 *   merge fn, unfortunately there are a couple of changes to
 *   the block layer that I want to make for this.  So in the
 *   interests of getting something for people to use I give
 *   you this clearly demarcated crap.
 *---------------------------------------------------------------*/

static int __noflush_suspending(struct mapped_device *md)
{
	return test_bit(DMF_NOFLUSH_SUSPENDING, &md->flags);
}

/*
 * Decrements the number of outstanding ios that a bio has been
 * cloned into, completing the original io if necc.
 */
static void dec_pending(struct dm_io *io, int error)
{
	unsigned long flags;
	int io_error;
	struct bio *bio;
	struct mapped_device *md = io->md;

	/* Push-back supersedes any I/O errors */
	if (unlikely(error)) {
		spin_lock_irqsave(&io->endio_lock, flags);
		if (!(io->error > 0 && __noflush_suspending(md)))
			io->error = error;
		spin_unlock_irqrestore(&io->endio_lock, flags);
	}

	if (atomic_dec_and_test(&io->io_count)) {
		if (io->error == DM_ENDIO_REQUEUE) {
			/*
			 * Target requested pushing back the I/O.
			 */
			spin_lock_irqsave(&md->deferred_lock, flags);
			if (__noflush_suspending(md))
				bio_list_add_head(&md->deferred, io->bio);
			else
				/* noflush suspend was interrupted. */
				io->error = -EIO;
			spin_unlock_irqrestore(&md->deferred_lock, flags);
		}

		io_error = io->error;
		bio = io->bio;
		end_io_acct(io);
		free_io(md, io);

		if (io_error == DM_ENDIO_REQUEUE)
			return;

		if ((bio->bi_rw & REQ_FLUSH) && bio->bi_size) {
			/*
			 * Preflush done for flush with data, reissue
			 * without REQ_FLUSH.
			 */
			bio->bi_rw &= ~REQ_FLUSH;
			queue_io(md, bio);
		} else {
			/* done with normal IO or empty flush */
			trace_block_bio_complete(md->queue, bio, io_error);
			bio_endio(bio, io_error);
		}
	}
}

static void clone_endio(struct bio *bio, int error)
{
	int r = 0;
	struct dm_target_io *tio = bio->bi_private;
	struct dm_io *io = tio->io;
	struct mapped_device *md = tio->io->md;
	dm_endio_fn endio = tio->ti->type->end_io;

	if (!bio_flagged(bio, BIO_UPTODATE) && !error)
		error = -EIO;

	if (endio) {
		r = endio(tio->ti, bio, error);
		if (r < 0 || r == DM_ENDIO_REQUEUE)
			/*
			 * error and requeue request are handled
			 * in dec_pending().
			 */
			error = r;
		else if (r == DM_ENDIO_INCOMPLETE)
			/* The target will handle the io */
			return;
		else if (r) {
			DMWARN("unimplemented target endio return value: %d", r);
			BUG();
		}
	}

	free_tio(md, tio);
	dec_pending(io, error);
}

/*
 * Partial completion handling for request-based dm
 */
static void end_clone_bio(struct bio *clone, int error)
{
	struct dm_rq_clone_bio_info *info = clone->bi_private;
	struct dm_rq_target_io *tio = info->tio;
	struct bio *bio = info->orig;
	unsigned int nr_bytes = info->orig->bi_size;

	bio_put(clone);

	if (tio->error)
		/*
		 * An error has already been detected on the request.
		 * Once error occurred, just let clone->end_io() handle
		 * the remainder.
		 */
		return;
	else if (error) {
		/*
		 * Don't notice the error to the upper layer yet.
		 * The error handling decision is made by the target driver,
		 * when the request is completed.
		 */
		tio->error = error;
		return;
	}

	/*
	 * I/O for the bio successfully completed.
	 * Notice the data completion to the upper layer.
	 */

	/*
	 * bios are processed from the head of the list.
	 * So the completing bio should always be rq->bio.
	 * If it's not, something wrong is happening.
	 */
	if (tio->orig->bio != bio)
		DMERR("bio completion is going in the middle of the request");

	/*
	 * Update the original request.
	 * Do not use blk_end_request() here, because it may complete
	 * the original request before the clone, and break the ordering.
	 */
	blk_update_request(tio->orig, 0, nr_bytes);
}

/*
 * Don't touch any member of the md after calling this function because
 * the md may be freed in dm_put() at the end of this function.
 * Or do dm_get() before calling this function and dm_put() later.
 */
static void rq_completed(struct mapped_device *md, int rw, int run_queue)
{
	atomic_dec(&md->pending[rw]);

	/* nudge anyone waiting on suspend queue */
	if (!md_in_flight(md))
		wake_up(&md->wait);

	/*
	 * Run this off this callpath, as drivers could invoke end_io while
	 * inside their request_fn (and holding the queue lock). Calling
	 * back into ->request_fn() could deadlock attempting to grab the
	 * queue lock again.
	 */
	if (run_queue)
		blk_run_queue_async(md->queue);

	/*
	 * dm_put() must be at the end of this function. See the comment above
	 */
	dm_put(md);
}

static void free_rq_clone(struct request *clone)
{
	struct dm_rq_target_io *tio = clone->end_io_data;

	blk_rq_unprep_clone(clone);
	free_rq_tio(tio);
}

/*
 * Complete the clone and the original request.
 * Must be called without queue lock.
 */
static void dm_end_request(struct request *clone, int error)
{
	int rw = rq_data_dir(clone);
	struct dm_rq_target_io *tio = clone->end_io_data;
	struct mapped_device *md = tio->md;
	struct request *rq = tio->orig;

	if (rq->cmd_type == REQ_TYPE_BLOCK_PC) {
		rq->errors = clone->errors;
		rq->resid_len = clone->resid_len;

		if (rq->sense)
			/*
			 * We are using the sense buffer of the original
			 * request.
			 * So setting the length of the sense data is enough.
			 */
			rq->sense_len = clone->sense_len;
	}

	free_rq_clone(clone);
	blk_end_request_all(rq, error);
	rq_completed(md, rw, true);
}

static void dm_unprep_request(struct request *rq)
{
	struct request *clone = rq->special;

	rq->special = NULL;
	rq->cmd_flags &= ~REQ_DONTPREP;

	free_rq_clone(clone);
}

/*
 * Requeue the original request of a clone.
 */
void dm_requeue_unmapped_request(struct request *clone)
{
	int rw = rq_data_dir(clone);
	struct dm_rq_target_io *tio = clone->end_io_data;
	struct mapped_device *md = tio->md;
	struct request *rq = tio->orig;
	struct request_queue *q = rq->q;
	unsigned long flags;

	dm_unprep_request(rq);

	spin_lock_irqsave(q->queue_lock, flags);
	blk_requeue_request(q, rq);
	spin_unlock_irqrestore(q->queue_lock, flags);

	rq_completed(md, rw, 0);
}
EXPORT_SYMBOL_GPL(dm_requeue_unmapped_request);

static void __stop_queue(struct request_queue *q)
{
	blk_stop_queue(q);
}

static void stop_queue(struct request_queue *q)
{
	unsigned long flags;

	spin_lock_irqsave(q->queue_lock, flags);
	__stop_queue(q);
	spin_unlock_irqrestore(q->queue_lock, flags);
}

static void __start_queue(struct request_queue *q)
{
	if (blk_queue_stopped(q))
		blk_start_queue(q);
}

static void start_queue(struct request_queue *q)
{
	unsigned long flags;

	spin_lock_irqsave(q->queue_lock, flags);
	__start_queue(q);
	spin_unlock_irqrestore(q->queue_lock, flags);
}

static void dm_done(struct request *clone, int error, bool mapped)
{
	int r = error;
	struct dm_rq_target_io *tio = clone->end_io_data;
	dm_request_endio_fn rq_end_io = NULL;

	if (tio->ti) {
		rq_end_io = tio->ti->type->rq_end_io;

		if (mapped && rq_end_io)
			r = rq_end_io(tio->ti, clone, error, &tio->info);
	}

	if (r <= 0)
		/* The target wants to complete the I/O */
		dm_end_request(clone, r);
	else if (r == DM_ENDIO_INCOMPLETE)
		/* The target will handle the I/O */
		return;
	else if (r == DM_ENDIO_REQUEUE)
		/* The target wants to requeue the I/O */
		dm_requeue_unmapped_request(clone);
	else {
		DMWARN("unimplemented target endio return value: %d", r);
		BUG();
	}
}

/*
 * Request completion handler for request-based dm
 */
static void dm_softirq_done(struct request *rq)
{
	bool mapped = true;
	struct request *clone = rq->completion_data;
	struct dm_rq_target_io *tio = clone->end_io_data;

	if (rq->cmd_flags & REQ_FAILED)
		mapped = false;

	dm_done(clone, tio->error, mapped);
}

/*
 * Complete the clone and the original request with the error status
 * through softirq context.
 */
static void dm_complete_request(struct request *clone, int error)
{
	struct dm_rq_target_io *tio = clone->end_io_data;
	struct request *rq = tio->orig;

	tio->error = error;
	rq->completion_data = clone;
	blk_complete_request(rq);
}

/*
 * Complete the not-mapped clone and the original request with the error status
 * through softirq context.
 * Target's rq_end_io() function isn't called.
 * This may be used when the target's map_rq() function fails.
 */
void dm_kill_unmapped_request(struct request *clone, int error)
{
	struct dm_rq_target_io *tio = clone->end_io_data;
	struct request *rq = tio->orig;

	rq->cmd_flags |= REQ_FAILED;
	dm_complete_request(clone, error);
}
EXPORT_SYMBOL_GPL(dm_kill_unmapped_request);

/*
 * Called with the queue lock held
 */
static void end_clone_request(struct request *clone, int error)
{
	/*
	 * For just cleaning up the information of the queue in which
	 * the clone was dispatched.
	 * The clone is *NOT* freed actually here because it is alloced from
	 * dm own mempool and REQ_ALLOCED isn't set in clone->cmd_flags.
	 */
	__blk_put_request(clone->q, clone);

	/*
	 * Actual request completion is done in a softirq context which doesn't
	 * hold the queue lock.  Otherwise, deadlock could occur because:
	 *     - another request may be submitted by the upper level driver
	 *       of the stacking during the completion
	 *     - the submission which requires queue lock may be done
	 *       against this queue
	 */
	dm_complete_request(clone, error);
}

/*
 * Return maximum size of I/O possible at the supplied sector up to the current
 * target boundary.
 */
static sector_t max_io_len_target_boundary(sector_t sector, struct dm_target *ti)
{
	sector_t target_offset = dm_target_offset(ti, sector);

	return ti->len - target_offset;
}

static sector_t max_io_len(sector_t sector, struct dm_target *ti)
{
	sector_t len = max_io_len_target_boundary(sector, ti);
	sector_t offset, max_len;

	/*
	 * Does the target need to split even further?
	 */
	if (ti->max_io_len) {
		offset = dm_target_offset(ti, sector);
		if (unlikely(ti->max_io_len & (ti->max_io_len - 1)))
			max_len = sector_div(offset, ti->max_io_len);
		else
			max_len = offset & (ti->max_io_len - 1);
		max_len = ti->max_io_len - max_len;

		if (len > max_len)
			len = max_len;
	}

	return len;
}

int dm_set_target_max_io_len(struct dm_target *ti, sector_t len)
{
	if (len > UINT_MAX) {
		DMERR("Specified maximum size of target IO (%llu) exceeds limit (%u)",
		      (unsigned long long)len, UINT_MAX);
		ti->error = "Maximum size of target IO is too large";
		return -EINVAL;
	}

	ti->max_io_len = (uint32_t) len;

	return 0;
}
EXPORT_SYMBOL_GPL(dm_set_target_max_io_len);

static void __map_bio(struct dm_target_io *tio)
{
	int r;
	sector_t sector;
	struct mapped_device *md;
	struct bio *clone = &tio->clone;
	struct dm_target *ti = tio->ti;

	clone->bi_end_io = clone_endio;
	clone->bi_private = tio;

	/*
	 * Map the clone.  If r == 0 we don't need to do
	 * anything, the target has assumed ownership of
	 * this io.
	 */
	atomic_inc(&tio->io->io_count);
	sector = clone->bi_sector;
	r = ti->type->map(ti, clone);
	if (r == DM_MAPIO_REMAPPED) {
		/* the bio has been remapped so dispatch it */

		trace_block_bio_remap(bdev_get_queue(clone->bi_bdev), clone,
				      tio->io->bio->bi_bdev->bd_dev, sector);

		generic_make_request(clone);
	} else if (r < 0 || r == DM_MAPIO_REQUEUE) {
		/* error the io and bail out, or requeue it if needed */
		md = tio->io->md;
		dec_pending(tio->io, r);
		free_tio(md, tio);
	} else if (r) {
		DMWARN("unimplemented target map return value: %d", r);
		BUG();
	}
}

struct clone_info {
	struct mapped_device *md;
	struct dm_table *map;
	struct bio *bio;
	struct dm_io *io;
	sector_t sector;
	sector_t sector_count;
	unsigned short idx;
};

static void bio_setup_sector(struct bio *bio, sector_t sector, sector_t len)
{
	bio->bi_sector = sector;
	bio->bi_size = to_bytes(len);
}

static void bio_setup_bv(struct bio *bio, unsigned short idx, unsigned short bv_count)
{
	bio->bi_idx = idx;
	bio->bi_vcnt = idx + bv_count;
	bio->bi_flags &= ~(1 << BIO_SEG_VALID);
}

static void clone_bio_integrity(struct bio *bio, struct bio *clone,
				unsigned short idx, unsigned len, unsigned offset,
				unsigned trim)
{
	if (!bio_integrity(bio))
		return;

	bio_integrity_clone(clone, bio, GFP_NOIO);

	if (trim)
		bio_integrity_trim(clone, bio_sector_offset(bio, idx, offset), len);
}

/*
 * Creates a little bio that just does part of a bvec.
 */
static void clone_split_bio(struct dm_target_io *tio, struct bio *bio,
			    sector_t sector, unsigned short idx,
			    unsigned offset, unsigned len)
{
	struct bio *clone = &tio->clone;
	struct bio_vec *bv = bio->bi_io_vec + idx;

	*clone->bi_io_vec = *bv;

	bio_setup_sector(clone, sector, len);

	clone->bi_bdev = bio->bi_bdev;
	clone->bi_rw = bio->bi_rw;
	clone->bi_vcnt = 1;
	clone->bi_io_vec->bv_offset = offset;
	clone->bi_io_vec->bv_len = clone->bi_size;
	clone->bi_flags |= 1 << BIO_CLONED;

	clone_bio_integrity(bio, clone, idx, len, offset, 1);
}

/*
 * Creates a bio that consists of range of complete bvecs.
 */
static void clone_bio(struct dm_target_io *tio, struct bio *bio,
		      sector_t sector, unsigned short idx,
		      unsigned short bv_count, unsigned len)
{
	struct bio *clone = &tio->clone;
	unsigned trim = 0;

	__bio_clone(clone, bio);
	bio_setup_sector(clone, sector, len);
	bio_setup_bv(clone, idx, bv_count);

	if (idx != bio->bi_idx || clone->bi_size < bio->bi_size)
		trim = 1;
	clone_bio_integrity(bio, clone, idx, len, 0, trim);
}

static struct dm_target_io *alloc_tio(struct clone_info *ci,
				      struct dm_target *ti, int nr_iovecs,
				      unsigned target_bio_nr)
{
	struct dm_target_io *tio;
	struct bio *clone;

	clone = bio_alloc_bioset(GFP_NOIO, nr_iovecs, ci->md->bs);
	tio = container_of(clone, struct dm_target_io, clone);

	tio->io = ci->io;
	tio->ti = ti;
	memset(&tio->info, 0, sizeof(tio->info));
	tio->target_bio_nr = target_bio_nr;

	return tio;
}

static void __clone_and_map_simple_bio(struct clone_info *ci,
				       struct dm_target *ti,
				       unsigned target_bio_nr, sector_t len)
{
	struct dm_target_io *tio = alloc_tio(ci, ti, ci->bio->bi_max_vecs, target_bio_nr);
	struct bio *clone = &tio->clone;

	/*
	 * Discard requests require the bio's inline iovecs be initialized.
	 * ci->bio->bi_max_vecs is BIO_INLINE_VECS anyway, for both flush
	 * and discard, so no need for concern about wasted bvec allocations.
	 */
	 __bio_clone(clone, ci->bio);
	if (len)
		bio_setup_sector(clone, ci->sector, len);

	__map_bio(tio);
}

static void __send_duplicate_bios(struct clone_info *ci, struct dm_target *ti,
				  unsigned num_bios, sector_t len)
{
	unsigned target_bio_nr;

	for (target_bio_nr = 0; target_bio_nr < num_bios; target_bio_nr++)
		__clone_and_map_simple_bio(ci, ti, target_bio_nr, len);
}

static int __send_empty_flush(struct clone_info *ci)
{
	unsigned target_nr = 0;
	struct dm_target *ti;

	BUG_ON(bio_has_data(ci->bio));
	while ((ti = dm_table_get_target(ci->map, target_nr++)))
		__send_duplicate_bios(ci, ti, ti->num_flush_bios, 0);

	return 0;
}

static void __clone_and_map_data_bio(struct clone_info *ci, struct dm_target *ti,
				     sector_t sector, int nr_iovecs,
				     unsigned short idx, unsigned short bv_count,
				     unsigned offset, unsigned len,
				     unsigned split_bvec)
{
	struct bio *bio = ci->bio;
	struct dm_target_io *tio;
	unsigned target_bio_nr;
	unsigned num_target_bios = 1;

	/*
	 * Does the target want to receive duplicate copies of the bio?
	 */
	if (bio_data_dir(bio) == WRITE && ti->num_write_bios)
		num_target_bios = ti->num_write_bios(ti, bio);

	for (target_bio_nr = 0; target_bio_nr < num_target_bios; target_bio_nr++) {
		tio = alloc_tio(ci, ti, nr_iovecs, target_bio_nr);
		if (split_bvec)
			clone_split_bio(tio, bio, sector, idx, offset, len);
		else
			clone_bio(tio, bio, sector, idx, bv_count, len);
		__map_bio(tio);
	}
}

typedef unsigned (*get_num_bios_fn)(struct dm_target *ti);

static unsigned get_num_discard_bios(struct dm_target *ti)
{
	return ti->num_discard_bios;
}

static unsigned get_num_write_same_bios(struct dm_target *ti)
{
	return ti->num_write_same_bios;
}

typedef bool (*is_split_required_fn)(struct dm_target *ti);

static bool is_split_required_for_discard(struct dm_target *ti)
{
	return ti->split_discard_bios;
}

static int __send_changing_extent_only(struct clone_info *ci,
				       get_num_bios_fn get_num_bios,
				       is_split_required_fn is_split_required)
{
	struct dm_target *ti;
	sector_t len;
	unsigned num_bios;

	do {
		ti = dm_table_find_target(ci->map, ci->sector);
		if (!dm_target_is_valid(ti))
			return -EIO;

		/*
		 * Even though the device advertised support for this type of
		 * request, that does not mean every target supports it, and
		 * reconfiguration might also have changed that since the
		 * check was performed.
		 */
		num_bios = get_num_bios ? get_num_bios(ti) : 0;
		if (!num_bios)
			return -EOPNOTSUPP;

		if (is_split_required && !is_split_required(ti))
			len = min(ci->sector_count, max_io_len_target_boundary(ci->sector, ti));
		else
			len = min(ci->sector_count, max_io_len(ci->sector, ti));

		__send_duplicate_bios(ci, ti, num_bios, len);

		ci->sector += len;
	} while (ci->sector_count -= len);

	return 0;
}

static int __send_discard(struct clone_info *ci)
{
	return __send_changing_extent_only(ci, get_num_discard_bios,
					   is_split_required_for_discard);
}

static int __send_write_same(struct clone_info *ci)
{
	return __send_changing_extent_only(ci, get_num_write_same_bios, NULL);
}

/*
 * Find maximum number of sectors / bvecs we can process with a single bio.
 */
static sector_t __len_within_target(struct clone_info *ci, sector_t max, int *idx)
{
	struct bio *bio = ci->bio;
	sector_t bv_len, total_len = 0;

	for (*idx = ci->idx; max && (*idx < bio->bi_vcnt); (*idx)++) {
		bv_len = to_sector(bio->bi_io_vec[*idx].bv_len);

		if (bv_len > max)
			break;

		max -= bv_len;
		total_len += bv_len;
	}

	return total_len;
}

static int __split_bvec_across_targets(struct clone_info *ci,
				       struct dm_target *ti, sector_t max)
{
	struct bio *bio = ci->bio;
	struct bio_vec *bv = bio->bi_io_vec + ci->idx;
	sector_t remaining = to_sector(bv->bv_len);
	unsigned offset = 0;
	sector_t len;

	do {
		if (offset) {
			ti = dm_table_find_target(ci->map, ci->sector);
			if (!dm_target_is_valid(ti))
				return -EIO;

			max = max_io_len(ci->sector, ti);
		}

		len = min(remaining, max);

		__clone_and_map_data_bio(ci, ti, ci->sector, 1, ci->idx, 0,
					 bv->bv_offset + offset, len, 1);

		ci->sector += len;
		ci->sector_count -= len;
		offset += to_bytes(len);
	} while (remaining -= len);

	ci->idx++;

	return 0;
}

/*
 * Select the correct strategy for processing a non-flush bio.
 */
static int __split_and_process_non_flush(struct clone_info *ci)
{
	struct bio *bio = ci->bio;
	struct dm_target *ti;
	sector_t len, max;
	int idx;

	if (unlikely(bio->bi_rw & REQ_DISCARD))
		return __send_discard(ci);
	else if (unlikely(bio->bi_rw & REQ_WRITE_SAME))
		return __send_write_same(ci);

	ti = dm_table_find_target(ci->map, ci->sector);
	if (!dm_target_is_valid(ti))
		return -EIO;

	max = max_io_len(ci->sector, ti);

	/*
	 * Optimise for the simple case where we can do all of
	 * the remaining io with a single clone.
	 */
	if (ci->sector_count <= max) {
		__clone_and_map_data_bio(ci, ti, ci->sector, bio->bi_max_vecs,
					 ci->idx, bio->bi_vcnt - ci->idx, 0,
					 ci->sector_count, 0);
		ci->sector_count = 0;
		return 0;
	}

	/*
	 * There are some bvecs that don't span targets.
	 * Do as many of these as possible.
	 */
	if (to_sector(bio->bi_io_vec[ci->idx].bv_len) <= max) {
		len = __len_within_target(ci, max, &idx);

		__clone_and_map_data_bio(ci, ti, ci->sector, bio->bi_max_vecs,
					 ci->idx, idx - ci->idx, 0, len, 0);

		ci->sector += len;
		ci->sector_count -= len;
		ci->idx = idx;

		return 0;
	}

	/*
	 * Handle a bvec that must be split between two or more targets.
	 */
	return __split_bvec_across_targets(ci, ti, max);
}

/*
 * Entry point to split a bio into clones and submit them to the targets.
 */
static void __split_and_process_bio(struct mapped_device *md,
				    struct dm_table *map, struct bio *bio)
{
	struct clone_info ci;
	int error = 0;

	if (unlikely(!map)) {
		bio_io_error(bio);
		return;
	}

	ci.map = map;
	ci.md = md;
	ci.io = alloc_io(md);
	ci.io->error = 0;
	atomic_set(&ci.io->io_count, 1);
	ci.io->bio = bio;
	ci.io->md = md;
	spin_lock_init(&ci.io->endio_lock);
	ci.sector = bio->bi_sector;
	ci.idx = bio->bi_idx;

	start_io_acct(ci.io);

	if (bio->bi_rw & REQ_FLUSH) {
		ci.bio = &ci.md->flush_bio;
		ci.sector_count = 0;
		error = __send_empty_flush(&ci);
		/* dec_pending submits any data associated with flush */
	} else {
		ci.bio = bio;
		ci.sector_count = bio_sectors(bio);
		while (ci.sector_count && !error)
			error = __split_and_process_non_flush(&ci);
	}

	/* drop the extra reference count */
	dec_pending(ci.io, error);
}
/*-----------------------------------------------------------------
 * CRUD END
 *---------------------------------------------------------------*/

static int dm_merge_bvec(struct request_queue *q,
			 struct bvec_merge_data *bvm,
			 struct bio_vec *biovec)
{
	struct mapped_device *md = q->queuedata;
	struct dm_table *map = dm_get_live_table_fast(md);
	struct dm_target *ti;
	sector_t max_sectors;
	int max_size = 0;

	if (unlikely(!map))
		goto out;

	ti = dm_table_find_target(map, bvm->bi_sector);
	if (!dm_target_is_valid(ti))
		goto out;

	/*
	 * Find maximum amount of I/O that won't need splitting
	 */
	max_sectors = min(max_io_len(bvm->bi_sector, ti),
			  (sector_t) BIO_MAX_SECTORS);
	max_size = (max_sectors << SECTOR_SHIFT) - bvm->bi_size;
	if (max_size < 0)
		max_size = 0;

	/*
	 * merge_bvec_fn() returns number of bytes
	 * it can accept at this offset
	 * max is precomputed maximal io size
	 */
	if (max_size && ti->type->merge)
		max_size = ti->type->merge(ti, bvm, biovec, max_size);
	/*
	 * If the target doesn't support merge method and some of the devices
	 * provided their merge_bvec method (we know this by looking at
	 * queue_max_hw_sectors), then we can't allow bios with multiple vector
	 * entries.  So always set max_size to 0, and the code below allows
	 * just one page.
	 */
	else if (queue_max_hw_sectors(q) <= PAGE_SIZE >> 9)

		max_size = 0;

out:
	dm_put_live_table_fast(md);
	/*
	 * Always allow an entire first page
	 */
	if (max_size <= biovec->bv_len && !(bvm->bi_size >> SECTOR_SHIFT))
		max_size = biovec->bv_len;

	return max_size;
}

/*
 * The request function that just remaps the bio built up by
 * dm_merge_bvec.
 */
static void _dm_request(struct request_queue *q, struct bio *bio)
{
	int rw = bio_data_dir(bio);
	struct mapped_device *md = q->queuedata;
	int cpu;
	int srcu_idx;
	struct dm_table *map;

	map = dm_get_live_table(md, &srcu_idx);

	cpu = part_stat_lock();
	part_stat_inc(cpu, &dm_disk(md)->part0, ios[rw]);
	part_stat_add(cpu, &dm_disk(md)->part0, sectors[rw], bio_sectors(bio));
	part_stat_unlock();

	/* if we're suspended, we have to queue this io for later */
	if (unlikely(test_bit(DMF_BLOCK_IO_FOR_SUSPEND, &md->flags))) {
		dm_put_live_table(md, srcu_idx);

		if (bio_rw(bio) != READA)
			queue_io(md, bio);
		else
			bio_io_error(bio);
		return;
	}

	__split_and_process_bio(md, map, bio);
	dm_put_live_table(md, srcu_idx);
	return;
}

int dm_request_based(struct mapped_device *md)
{
	return blk_queue_stackable(md->queue);
}

static void dm_request(struct request_queue *q, struct bio *bio)
{
	struct mapped_device *md = q->queuedata;

	if (dm_request_based(md))
		blk_queue_bio(q, bio);
	else
		_dm_request(q, bio);
}

void dm_dispatch_request(struct request *rq)
{
	int r;

	if (blk_queue_io_stat(rq->q))
		rq->cmd_flags |= REQ_IO_STAT;

	rq->start_time = jiffies;
	r = blk_insert_cloned_request(rq->q, rq);
	if (r)
		dm_complete_request(rq, r);
}
EXPORT_SYMBOL_GPL(dm_dispatch_request);

static int dm_rq_bio_constructor(struct bio *bio, struct bio *bio_orig,
				 void *data)
{
	struct dm_rq_target_io *tio = data;
	struct dm_rq_clone_bio_info *info =
		container_of(bio, struct dm_rq_clone_bio_info, clone);

	info->orig = bio_orig;
	info->tio = tio;
	bio->bi_end_io = end_clone_bio;
	bio->bi_private = info;

	return 0;
}

static int setup_clone(struct request *clone, struct request *rq,
		       struct dm_rq_target_io *tio)
{
	int r;

	r = blk_rq_prep_clone(clone, rq, tio->md->bs, GFP_ATOMIC,
			      dm_rq_bio_constructor, tio);
	if (r)
		return r;

	clone->cmd = rq->cmd;
	clone->cmd_len = rq->cmd_len;
	clone->sense = rq->sense;
	clone->buffer = rq->buffer;
	clone->end_io = end_clone_request;
	clone->end_io_data = tio;

	return 0;
}

static struct request *clone_rq(struct request *rq, struct mapped_device *md,
				gfp_t gfp_mask)
{
	struct request *clone;
	struct dm_rq_target_io *tio;

	tio = alloc_rq_tio(md, gfp_mask);
	if (!tio)
		return NULL;

	tio->md = md;
	tio->ti = NULL;
	tio->orig = rq;
	tio->error = 0;
	memset(&tio->info, 0, sizeof(tio->info));

	clone = &tio->clone;
	if (setup_clone(clone, rq, tio)) {
		/* -ENOMEM */
		free_rq_tio(tio);
		return NULL;
	}

	return clone;
}

/*
 * Called with the queue lock held.
 */
static int dm_prep_fn(struct request_queue *q, struct request *rq)
{
	struct mapped_device *md = q->queuedata;
	struct request *clone;

	if (unlikely(rq->special)) {
		DMWARN("Already has something in rq->special.");
		return BLKPREP_KILL;
	}

	clone = clone_rq(rq, md, GFP_ATOMIC);
	if (!clone)
		return BLKPREP_DEFER;

	rq->special = clone;
	rq->cmd_flags |= REQ_DONTPREP;

	return BLKPREP_OK;
}

/*
 * Returns:
 * 0  : the request has been processed (not requeued)
 * !0 : the request has been requeued
 */
static int map_request(struct dm_target *ti, struct request *clone,
		       struct mapped_device *md)
{
	int r, requeued = 0;
	struct dm_rq_target_io *tio = clone->end_io_data;

	tio->ti = ti;
	r = ti->type->map_rq(ti, clone, &tio->info);
	switch (r) {
	case DM_MAPIO_SUBMITTED:
		/* The target has taken the I/O to submit by itself later */
		break;
	case DM_MAPIO_REMAPPED:
		/* The target has remapped the I/O so dispatch it */
		trace_block_rq_remap(clone->q, clone, disk_devt(dm_disk(md)),
				     blk_rq_pos(tio->orig));
		dm_dispatch_request(clone);
		break;
	case DM_MAPIO_REQUEUE:
		/* The target wants to requeue the I/O */
		dm_requeue_unmapped_request(clone);
		requeued = 1;
		break;
	default:
		if (r > 0) {
			DMWARN("unimplemented target map return value: %d", r);
			BUG();
		}

		/* The target wants to complete the I/O */
		dm_kill_unmapped_request(clone, r);
		break;
	}

	return requeued;
}

static struct request *dm_start_request(struct mapped_device *md, struct request *orig)
{
	struct request *clone;

	blk_start_request(orig);
	clone = orig->special;
	atomic_inc(&md->pending[rq_data_dir(clone)]);

	/*
	 * Hold the md reference here for the in-flight I/O.
	 * We can't rely on the reference count by device opener,
	 * because the device may be closed during the request completion
	 * when all bios are completed.
	 * See the comment in rq_completed() too.
	 */
	dm_get(md);

	return clone;
}

/*
 * q->request_fn for request-based dm.
 * Called with the queue lock held.
 */
static void dm_request_fn(struct request_queue *q)
{
	struct mapped_device *md = q->queuedata;
	int srcu_idx;
	struct dm_table *map = dm_get_live_table(md, &srcu_idx);
	struct dm_target *ti;
	struct request *rq, *clone;
	sector_t pos;

	/*
	 * For suspend, check blk_queue_stopped() and increment
	 * ->pending within a single queue_lock not to increment the
	 * number of in-flight I/Os after the queue is stopped in
	 * dm_suspend().
	 */
	while (!blk_queue_stopped(q)) {
		rq = blk_peek_request(q);
		if (!rq)
			goto delay_and_out;

		/* always use block 0 to find the target for flushes for now */
		pos = 0;
		if (!(rq->cmd_flags & REQ_FLUSH))
			pos = blk_rq_pos(rq);

		ti = dm_table_find_target(map, pos);
		if (!dm_target_is_valid(ti)) {
			/*
			 * Must perform setup, that dm_done() requires,
			 * before calling dm_kill_unmapped_request
			 */
			DMERR_LIMIT("request attempted access beyond the end of device");
			clone = dm_start_request(md, rq);
			dm_kill_unmapped_request(clone, -EIO);
			continue;
		}

		if (ti->type->busy && ti->type->busy(ti))
			goto delay_and_out;

		clone = dm_start_request(md, rq);

		spin_unlock(q->queue_lock);
		if (map_request(ti, clone, md))
			goto requeued;

		BUG_ON(!irqs_disabled());
		spin_lock(q->queue_lock);
	}

	goto out;

requeued:
	BUG_ON(!irqs_disabled());
	spin_lock(q->queue_lock);

delay_and_out:
	blk_delay_queue(q, HZ / 10);
out:
	dm_put_live_table(md, srcu_idx);
}

int dm_underlying_device_busy(struct request_queue *q)
{
	return blk_lld_busy(q);
}
EXPORT_SYMBOL_GPL(dm_underlying_device_busy);

static int dm_lld_busy(struct request_queue *q)
{
	int r;
	struct mapped_device *md = q->queuedata;
	struct dm_table *map = dm_get_live_table_fast(md);

	if (!map || test_bit(DMF_BLOCK_IO_FOR_SUSPEND, &md->flags))
		r = 1;
	else
		r = dm_table_any_busy_target(map);

	dm_put_live_table_fast(md);

	return r;
}

static int dm_any_congested(void *congested_data, int bdi_bits)
{
	int r = bdi_bits;
	struct mapped_device *md = congested_data;
	struct dm_table *map;

	if (!test_bit(DMF_BLOCK_IO_FOR_SUSPEND, &md->flags)) {
		map = dm_get_live_table_fast(md);
		if (map) {
			/*
			 * Request-based dm cares about only own queue for
			 * the query about congestion status of request_queue
			 */
			if (dm_request_based(md))
				r = md->queue->backing_dev_info.state &
				    bdi_bits;
			else
				r = dm_table_any_congested(map, bdi_bits);
		}
		dm_put_live_table_fast(md);
	}

	return r;
}

/*-----------------------------------------------------------------
 * An IDR is used to keep track of allocated minor numbers.
 *---------------------------------------------------------------*/
static void free_minor(int minor)
{
	spin_lock(&_minor_lock);
	idr_remove(&_minor_idr, minor);
	spin_unlock(&_minor_lock);
}

/*
 * See if the device with a specific minor # is free.
 */
static int specific_minor(int minor)
{
	int r;

	if (minor >= (1 << MINORBITS))
		return -EINVAL;

	idr_preload(GFP_KERNEL);
	spin_lock(&_minor_lock);

	r = idr_alloc(&_minor_idr, MINOR_ALLOCED, minor, minor + 1, GFP_NOWAIT);

	spin_unlock(&_minor_lock);
	idr_preload_end();
	if (r < 0)
		return r == -ENOSPC ? -EBUSY : r;
	return 0;
}

static int next_free_minor(int *minor)
{
	int r;

	idr_preload(GFP_KERNEL);
	spin_lock(&_minor_lock);

	r = idr_alloc(&_minor_idr, MINOR_ALLOCED, 0, 1 << MINORBITS, GFP_NOWAIT);

	spin_unlock(&_minor_lock);
	idr_preload_end();
	if (r < 0)
		return r;
	*minor = r;
	return 0;
}

static const struct block_device_operations dm_blk_dops;

static void dm_wq_work(struct work_struct *work);

static void dm_init_md_queue(struct mapped_device *md)
{
	/*
	 * Request-based dm devices cannot be stacked on top of bio-based dm
	 * devices.  The type of this dm device has not been decided yet.
	 * The type is decided at the first table loading time.
	 * To prevent problematic device stacking, clear the queue flag
	 * for request stacking support until then.
	 *
	 * This queue is new, so no concurrency on the queue_flags.
	 */
	queue_flag_clear_unlocked(QUEUE_FLAG_STACKABLE, md->queue);

	md->queue->queuedata = md;
	md->queue->backing_dev_info.congested_fn = dm_any_congested;
	md->queue->backing_dev_info.congested_data = md;
	blk_queue_make_request(md->queue, dm_request);
	blk_queue_bounce_limit(md->queue, BLK_BOUNCE_ANY);
	blk_queue_merge_bvec(md->queue, dm_merge_bvec);
}

/*
 * Allocate and initialise a blank device with a given minor.
 */
static struct mapped_device *alloc_dev(int minor)
{
	int r;
	struct mapped_device *md = kzalloc(sizeof(*md), GFP_KERNEL);
	void *old_md;

	if (!md) {
		DMWARN("unable to allocate device, out of memory.");
		return NULL;
	}

	if (!try_module_get(THIS_MODULE))
		goto bad_module_get;

	/* get a minor number for the dev */
	if (minor == DM_ANY_MINOR)
		r = next_free_minor(&minor);
	else
		r = specific_minor(minor);
	if (r < 0)
		goto bad_minor;

	r = init_srcu_struct(&md->io_barrier);
	if (r < 0)
		goto bad_io_barrier;

	md->type = DM_TYPE_NONE;
	mutex_init(&md->suspend_lock);
	mutex_init(&md->type_lock);
	spin_lock_init(&md->deferred_lock);
	atomic_set(&md->holders, 1);
	atomic_set(&md->open_count, 0);
	atomic_set(&md->event_nr, 0);
	atomic_set(&md->uevent_seq, 0);
	INIT_LIST_HEAD(&md->uevent_list);
	spin_lock_init(&md->uevent_lock);

	md->queue = blk_alloc_queue(GFP_KERNEL);
	if (!md->queue)
		goto bad_queue;

	dm_init_md_queue(md);

	md->disk = alloc_disk(1);
	if (!md->disk)
		goto bad_disk;

	atomic_set(&md->pending[0], 0);
	atomic_set(&md->pending[1], 0);
	init_waitqueue_head(&md->wait);
	INIT_WORK(&md->work, dm_wq_work);
	init_waitqueue_head(&md->eventq);

	md->disk->major = _major;
	md->disk->first_minor = minor;
	md->disk->fops = &dm_blk_dops;
	md->disk->queue = md->queue;
	md->disk->private_data = md;
	sprintf(md->disk->disk_name, "dm-%d", minor);
	add_disk(md->disk);
	format_dev_t(md->name, MKDEV(_major, minor));

	md->wq = alloc_workqueue("kdmflush", WQ_MEM_RECLAIM, 0);
	if (!md->wq)
		goto bad_thread;

	md->bdev = bdget_disk(md->disk, 0);
	if (!md->bdev)
		goto bad_bdev;

	bio_init(&md->flush_bio);
	md->flush_bio.bi_bdev = md->bdev;
	md->flush_bio.bi_rw = WRITE_FLUSH;

	dm_stats_init(&md->stats);

	/* Populate the mapping, nobody knows we exist yet */
	spin_lock(&_minor_lock);
	old_md = idr_replace(&_minor_idr, md, minor);
	spin_unlock(&_minor_lock);

	BUG_ON(old_md != MINOR_ALLOCED);

	return md;

bad_bdev:
	destroy_workqueue(md->wq);
bad_thread:
	del_gendisk(md->disk);
	put_disk(md->disk);
bad_disk:
	blk_cleanup_queue(md->queue);
bad_queue:
	cleanup_srcu_struct(&md->io_barrier);
bad_io_barrier:
	free_minor(minor);
bad_minor:
	module_put(THIS_MODULE);
bad_module_get:
	kfree(md);
	return NULL;
}

static void unlock_fs(struct mapped_device *md);

static void free_dev(struct mapped_device *md)
{
	int minor = MINOR(disk_devt(md->disk));

	unlock_fs(md);
	bdput(md->bdev);
	destroy_workqueue(md->wq);
	if (md->io_pool)
		mempool_destroy(md->io_pool);
	if (md->bs)
		bioset_free(md->bs);
	blk_integrity_unregister(md->disk);
	del_gendisk(md->disk);
	cleanup_srcu_struct(&md->io_barrier);
	free_minor(minor);

	spin_lock(&_minor_lock);
	md->disk->private_data = NULL;
	spin_unlock(&_minor_lock);

	put_disk(md->disk);
	blk_cleanup_queue(md->queue);
	dm_stats_cleanup(&md->stats);
	module_put(THIS_MODULE);
	kfree(md);
}

static void __bind_mempools(struct mapped_device *md, struct dm_table *t)
{
	struct dm_md_mempools *p = dm_table_get_md_mempools(t);

	if (md->io_pool && md->bs) {
		/* The md already has necessary mempools. */
		if (dm_table_get_type(t) == DM_TYPE_BIO_BASED) {
			/*
			 * Reload bioset because front_pad may have changed
			 * because a different table was loaded.
			 */
			bioset_free(md->bs);
			md->bs = p->bs;
			p->bs = NULL;
		} else if (dm_table_get_type(t) == DM_TYPE_REQUEST_BASED) {
			/*
			 * There's no need to reload with request-based dm
			 * because the size of front_pad doesn't change.
			 * Note for future: If you are to reload bioset,
			 * prep-ed requests in the queue may refer
			 * to bio from the old bioset, so you must walk
			 * through the queue to unprep.
			 */
		}
		goto out;
	}

	BUG_ON(!p || md->io_pool || md->bs);

	md->io_pool = p->io_pool;
	p->io_pool = NULL;
	md->bs = p->bs;
	p->bs = NULL;

out:
	/* mempool bind completed, now no need any mempools in the table */
	dm_table_free_md_mempools(t);
}

/*
 * Bind a table to the device.
 */
static void event_callback(void *context)
{
	unsigned long flags;
	LIST_HEAD(uevents);
	struct mapped_device *md = (struct mapped_device *) context;

	spin_lock_irqsave(&md->uevent_lock, flags);
	list_splice_init(&md->uevent_list, &uevents);
	spin_unlock_irqrestore(&md->uevent_lock, flags);

	dm_send_uevents(&uevents, &disk_to_dev(md->disk)->kobj);

	atomic_inc(&md->event_nr);
	wake_up(&md->eventq);
}

/*
 * Protected by md->suspend_lock obtained by dm_swap_table().
 */
static void __set_size(struct mapped_device *md, sector_t size)
{
	set_capacity(md->disk, size);

	i_size_write(md->bdev->bd_inode, (loff_t)size << SECTOR_SHIFT);
}

/*
 * Return 1 if the queue has a compulsory merge_bvec_fn function.
 *
 * If this function returns 0, then the device is either a non-dm
 * device without a merge_bvec_fn, or it is a dm device that is
 * able to split any bios it receives that are too big.
 */
int dm_queue_merge_is_compulsory(struct request_queue *q)
{
	struct mapped_device *dev_md;

	if (!q->merge_bvec_fn)
		return 0;

	if (q->make_request_fn == dm_request) {
		dev_md = q->queuedata;
		if (test_bit(DMF_MERGE_IS_OPTIONAL, &dev_md->flags))
			return 0;
	}

	return 1;
}

static int dm_device_merge_is_compulsory(struct dm_target *ti,
					 struct dm_dev *dev, sector_t start,
					 sector_t len, void *data)
{
	struct block_device *bdev = dev->bdev;
	struct request_queue *q = bdev_get_queue(bdev);

	return dm_queue_merge_is_compulsory(q);
}

/*
 * Return 1 if it is acceptable to ignore merge_bvec_fn based
 * on the properties of the underlying devices.
 */
static int dm_table_merge_is_optional(struct dm_table *table)
{
	unsigned i = 0;
	struct dm_target *ti;

	while (i < dm_table_get_num_targets(table)) {
		ti = dm_table_get_target(table, i++);

		if (ti->type->iterate_devices &&
		    ti->type->iterate_devices(ti, dm_device_merge_is_compulsory, NULL))
			return 0;
	}

	return 1;
}

/*
 * Returns old map, which caller must destroy.
 */
static struct dm_table *__bind(struct mapped_device *md, struct dm_table *t,
			       struct queue_limits *limits)
{
	struct dm_table *old_map;
	struct request_queue *q = md->queue;
	sector_t size;
	int merge_is_optional;

	size = dm_table_get_size(t);

	/*
	 * Wipe any geometry if the size of the table changed.
	 */
	if (size != dm_get_size(md))
		memset(&md->geometry, 0, sizeof(md->geometry));

	__set_size(md, size);

	dm_table_event_callback(t, event_callback, md);

	/*
	 * The queue hasn't been stopped yet, if the old table type wasn't
	 * for request-based during suspension.  So stop it to prevent
	 * I/O mapping before resume.
	 * This must be done before setting the queue restrictions,
	 * because request-based dm may be run just after the setting.
	 */
	if (dm_table_request_based(t) && !blk_queue_stopped(q))
		stop_queue(q);

	__bind_mempools(md, t);

	merge_is_optional = dm_table_merge_is_optional(t);

	old_map = md->map;
	rcu_assign_pointer(md->map, t);
	md->immutable_target_type = dm_table_get_immutable_target_type(t);

	dm_table_set_restrictions(t, q, limits);
	if (merge_is_optional)
		set_bit(DMF_MERGE_IS_OPTIONAL, &md->flags);
	else
		clear_bit(DMF_MERGE_IS_OPTIONAL, &md->flags);
	dm_sync_table(md);

	return old_map;
}

/*
 * Returns unbound table for the caller to free.
 */
static struct dm_table *__unbind(struct mapped_device *md)
{
	struct dm_table *map = md->map;

	if (!map)
		return NULL;

	dm_table_event_callback(map, NULL, NULL);
	rcu_assign_pointer(md->map, NULL);
	dm_sync_table(md);

	return map;
}

/*
 * Constructor for a new device.
 */
int dm_create(int minor, struct mapped_device **result)
{
	struct mapped_device *md;

	md = alloc_dev(minor);
	if (!md)
		return -ENXIO;

	dm_sysfs_init(md);

	*result = md;
	return 0;
}

/*
 * Functions to manage md->type.
 * All are required to hold md->type_lock.
 */
void dm_lock_md_type(struct mapped_device *md)
{
	mutex_lock(&md->type_lock);
}

void dm_unlock_md_type(struct mapped_device *md)
{
	mutex_unlock(&md->type_lock);
}

void dm_set_md_type(struct mapped_device *md, unsigned type)
{
	BUG_ON(!mutex_is_locked(&md->type_lock));
	md->type = type;
}

unsigned dm_get_md_type(struct mapped_device *md)
{
	BUG_ON(!mutex_is_locked(&md->type_lock));
	return md->type;
}

struct target_type *dm_get_immutable_target_type(struct mapped_device *md)
{
	return md->immutable_target_type;
}

/*
 * The queue_limits are only valid as long as you have a reference
 * count on 'md'.
 */
struct queue_limits *dm_get_queue_limits(struct mapped_device *md)
{
	BUG_ON(!atomic_read(&md->holders));
	return &md->queue->limits;
}
EXPORT_SYMBOL_GPL(dm_get_queue_limits);

/*
 * Fully initialize a request-based queue (->elevator, ->request_fn, etc).
 */
static int dm_init_request_based_queue(struct mapped_device *md)
{
	struct request_queue *q = NULL;

	if (md->queue->elevator)
		return 1;

	/* Fully initialize the queue */
	q = blk_init_allocated_queue(md->queue, dm_request_fn, NULL);
	if (!q)
		return 0;

	md->queue = q;
	dm_init_md_queue(md);
	blk_queue_softirq_done(md->queue, dm_softirq_done);
	blk_queue_prep_rq(md->queue, dm_prep_fn);
	blk_queue_lld_busy(md->queue, dm_lld_busy);

	elv_register_queue(md->queue);

	return 1;
}

/*
 * Setup the DM device's queue based on md's type
 */
int dm_setup_md_queue(struct mapped_device *md)
{
	if ((dm_get_md_type(md) == DM_TYPE_REQUEST_BASED) &&
	    !dm_init_request_based_queue(md)) {
		DMWARN("Cannot initialize queue for request-based mapped device");
		return -EINVAL;
	}

	return 0;
}

static struct mapped_device *dm_find_md(dev_t dev)
{
	struct mapped_device *md;
	unsigned minor = MINOR(dev);

	if (MAJOR(dev) != _major || minor >= (1 << MINORBITS))
		return NULL;

	spin_lock(&_minor_lock);

	md = idr_find(&_minor_idr, minor);
	if (md && (md == MINOR_ALLOCED ||
		   (MINOR(disk_devt(dm_disk(md))) != minor) ||
		   dm_deleting_md(md) ||
		   test_bit(DMF_FREEING, &md->flags))) {
		md = NULL;
		goto out;
	}

out:
	spin_unlock(&_minor_lock);

	return md;
}

struct mapped_device *dm_get_md(dev_t dev)
{
	struct mapped_device *md = dm_find_md(dev);

	if (md)
		dm_get(md);

	return md;
}
EXPORT_SYMBOL_GPL(dm_get_md);

void *dm_get_mdptr(struct mapped_device *md)
{
	return md->interface_ptr;
}

void dm_set_mdptr(struct mapped_device *md, void *ptr)
{
	md->interface_ptr = ptr;
}

void dm_get(struct mapped_device *md)
{
	atomic_inc(&md->holders);
	BUG_ON(test_bit(DMF_FREEING, &md->flags));
}

const char *dm_device_name(struct mapped_device *md)
{
	return md->name;
}
EXPORT_SYMBOL_GPL(dm_device_name);

static void __dm_destroy(struct mapped_device *md, bool wait)
{
	struct dm_table *map;
	int srcu_idx;

	might_sleep();

	spin_lock(&_minor_lock);
	map = dm_get_live_table(md, &srcu_idx);
	idr_replace(&_minor_idr, MINOR_ALLOCED, MINOR(disk_devt(dm_disk(md))));
	set_bit(DMF_FREEING, &md->flags);
	spin_unlock(&_minor_lock);

	if (!dm_suspended_md(md)) {
		dm_table_presuspend_targets(map);
		dm_table_postsuspend_targets(map);
	}

	/* dm_put_live_table must be before msleep, otherwise deadlock is possible */
	dm_put_live_table(md, srcu_idx);

	/*
	 * Rare, but there may be I/O requests still going to complete,
	 * for example.  Wait for all references to disappear.
	 * No one should increment the reference count of the mapped_device,
	 * after the mapped_device state becomes DMF_FREEING.
	 */
	if (wait)
		while (atomic_read(&md->holders))
			msleep(1);
	else if (atomic_read(&md->holders))
		DMWARN("%s: Forcibly removing mapped_device still in use! (%d users)",
		       dm_device_name(md), atomic_read(&md->holders));

	dm_sysfs_exit(md);
	dm_table_destroy(__unbind(md));
	free_dev(md);
}

void dm_destroy(struct mapped_device *md)
{
	__dm_destroy(md, true);
}

void dm_destroy_immediate(struct mapped_device *md)
{
	__dm_destroy(md, false);
}

void dm_put(struct mapped_device *md)
{
	atomic_dec(&md->holders);
}
EXPORT_SYMBOL_GPL(dm_put);

static int dm_wait_for_completion(struct mapped_device *md, int interruptible)
{
	int r = 0;
	DECLARE_WAITQUEUE(wait, current);

	add_wait_queue(&md->wait, &wait);

	while (1) {
		set_current_state(interruptible);

		if (!md_in_flight(md))
			break;

		if (interruptible == TASK_INTERRUPTIBLE &&
		    signal_pending(current)) {
			r = -EINTR;
			break;
		}

		io_schedule();
	}
	set_current_state(TASK_RUNNING);

	remove_wait_queue(&md->wait, &wait);

	return r;
}

/*
 * Process the deferred bios
 */
static void dm_wq_work(struct work_struct *work)
{
	struct mapped_device *md = container_of(work, struct mapped_device,
						work);
	struct bio *c;
	int srcu_idx;
	struct dm_table *map;

	map = dm_get_live_table(md, &srcu_idx);

	while (!test_bit(DMF_BLOCK_IO_FOR_SUSPEND, &md->flags)) {
		spin_lock_irq(&md->deferred_lock);
		c = bio_list_pop(&md->deferred);
		spin_unlock_irq(&md->deferred_lock);

		if (!c)
			break;

		if (dm_request_based(md))
			generic_make_request(c);
		else
			__split_and_process_bio(md, map, c);
	}

	dm_put_live_table(md, srcu_idx);
}

static void dm_queue_flush(struct mapped_device *md)
{
	clear_bit(DMF_BLOCK_IO_FOR_SUSPEND, &md->flags);
	smp_mb__after_clear_bit();
	queue_work(md->wq, &md->work);
}

/*
 * Swap in a new table, returning the old one for the caller to destroy.
 */
struct dm_table *dm_swap_table(struct mapped_device *md, struct dm_table *table)
{
	struct dm_table *live_map = NULL, *map = ERR_PTR(-EINVAL);
	struct queue_limits limits;
	int r;

	mutex_lock(&md->suspend_lock);

	/* device must be suspended */
	if (!dm_suspended_md(md))
		goto out;

	/*
	 * If the new table has no data devices, retain the existing limits.
	 * This helps multipath with queue_if_no_path if all paths disappear,
	 * then new I/O is queued based on these limits, and then some paths
	 * reappear.
	 */
	if (dm_table_has_no_data_devices(table)) {
		live_map = dm_get_live_table_fast(md);
		if (live_map)
			limits = md->queue->limits;
		dm_put_live_table_fast(md);
	}

	if (!live_map) {
		r = dm_calculate_queue_limits(table, &limits);
		if (r) {
			map = ERR_PTR(r);
			goto out;
		}
	}

	map = __bind(md, table, &limits);

out:
	mutex_unlock(&md->suspend_lock);
	return map;
}

/*
 * Functions to lock and unlock any filesystem running on the
 * device.
 */
static int lock_fs(struct mapped_device *md)
{
	int r;

	WARN_ON(md->frozen_sb);

	md->frozen_sb = freeze_bdev(md->bdev);
	if (IS_ERR(md->frozen_sb)) {
		r = PTR_ERR(md->frozen_sb);
		md->frozen_sb = NULL;
		return r;
	}

	set_bit(DMF_FROZEN, &md->flags);

	return 0;
}

static void unlock_fs(struct mapped_device *md)
{
	if (!test_bit(DMF_FROZEN, &md->flags))
		return;

	thaw_bdev(md->bdev, md->frozen_sb);
	md->frozen_sb = NULL;
	clear_bit(DMF_FROZEN, &md->flags);
}

/*
 * We need to be able to change a mapping table under a mounted
 * filesystem.  For example we might want to move some data in
 * the background.  Before the table can be swapped with
 * dm_bind_table, dm_suspend must be called to flush any in
 * flight bios and ensure that any further io gets deferred.
 */
/*
 * Suspend mechanism in request-based dm.
 *
 * 1. Flush all I/Os by lock_fs() if needed.
 * 2. Stop dispatching any I/O by stopping the request_queue.
 * 3. Wait for all in-flight I/Os to be completed or requeued.
 *
 * To abort suspend, start the request_queue.
 */
int dm_suspend(struct mapped_device *md, unsigned suspend_flags)
{
	struct dm_table *map = NULL;
	int r = 0;
	int do_lockfs = suspend_flags & DM_SUSPEND_LOCKFS_FLAG ? 1 : 0;
	int noflush = suspend_flags & DM_SUSPEND_NOFLUSH_FLAG ? 1 : 0;

	mutex_lock(&md->suspend_lock);

	if (dm_suspended_md(md)) {
		r = -EINVAL;
		goto out_unlock;
	}

	map = md->map;

	/*
	 * DMF_NOFLUSH_SUSPENDING must be set before presuspend.
	 * This flag is cleared before dm_suspend returns.
	 */
	if (noflush)
		set_bit(DMF_NOFLUSH_SUSPENDING, &md->flags);

	/* This does not get reverted if there's an error later. */
	dm_table_presuspend_targets(map);

	/*
	 * Flush I/O to the device.
	 * Any I/O submitted after lock_fs() may not be flushed.
	 * noflush takes precedence over do_lockfs.
	 * (lock_fs() flushes I/Os and waits for them to complete.)
	 */
	if (!noflush && do_lockfs) {
		r = lock_fs(md);
		if (r)
			goto out_unlock;
	}

	/*
	 * Here we must make sure that no processes are submitting requests
	 * to target drivers i.e. no one may be executing
	 * __split_and_process_bio. This is called from dm_request and
	 * dm_wq_work.
	 *
	 * To get all processes out of __split_and_process_bio in dm_request,
	 * we take the write lock. To prevent any process from reentering
	 * __split_and_process_bio from dm_request and quiesce the thread
	 * (dm_wq_work), we set BMF_BLOCK_IO_FOR_SUSPEND and call
	 * flush_workqueue(md->wq).
	 */
	set_bit(DMF_BLOCK_IO_FOR_SUSPEND, &md->flags);
	synchronize_srcu(&md->io_barrier);

	/*
	 * Stop md->queue before flushing md->wq in case request-based
	 * dm defers requests to md->wq from md->queue.
	 */
	if (dm_request_based(md))
		stop_queue(md->queue);

	flush_workqueue(md->wq);

	/*
	 * At this point no more requests are entering target request routines.
	 * We call dm_wait_for_completion to wait for all existing requests
	 * to finish.
	 */
	r = dm_wait_for_completion(md, TASK_INTERRUPTIBLE);

	if (noflush)
		clear_bit(DMF_NOFLUSH_SUSPENDING, &md->flags);
	synchronize_srcu(&md->io_barrier);

	/* were we interrupted ? */
	if (r < 0) {
		dm_queue_flush(md);

		if (dm_request_based(md))
			start_queue(md->queue);

		unlock_fs(md);
		goto out_unlock; /* pushback list is already flushed, so skip flush */
	}

	/*
	 * If dm_wait_for_completion returned 0, the device is completely
	 * quiescent now. There is no request-processing activity. All new
	 * requests are being added to md->deferred list.
	 */

	set_bit(DMF_SUSPENDED, &md->flags);

	dm_table_postsuspend_targets(map);

out_unlock:
	mutex_unlock(&md->suspend_lock);
	return r;
}

int dm_resume(struct mapped_device *md)
{
	int r = -EINVAL;
	struct dm_table *map = NULL;

	mutex_lock(&md->suspend_lock);
	if (!dm_suspended_md(md))
		goto out;

	map = md->map;
	if (!map || !dm_table_get_size(map))
		goto out;

	r = dm_table_resume_targets(map);
	if (r)
		goto out;

	dm_queue_flush(md);

	/*
	 * Flushing deferred I/Os must be done after targets are resumed
	 * so that mapping of targets can work correctly.
	 * Request-based dm is queueing the deferred I/Os in its request_queue.
	 */
	if (dm_request_based(md))
		start_queue(md->queue);

	unlock_fs(md);

	clear_bit(DMF_SUSPENDED, &md->flags);

	r = 0;
out:
	mutex_unlock(&md->suspend_lock);

	return r;
}

/*
 * Internal suspend/resume works like userspace-driven suspend. It waits
 * until all bios finish and prevents issuing new bios to the target drivers.
 * It may be used only from the kernel.
 *
 * Internal suspend holds md->suspend_lock, which prevents interaction with
 * userspace-driven suspend.
 */

void dm_internal_suspend(struct mapped_device *md)
{
	mutex_lock(&md->suspend_lock);
	if (dm_suspended_md(md))
		return;

	set_bit(DMF_BLOCK_IO_FOR_SUSPEND, &md->flags);
	synchronize_srcu(&md->io_barrier);
	flush_workqueue(md->wq);
	dm_wait_for_completion(md, TASK_UNINTERRUPTIBLE);
}

void dm_internal_resume(struct mapped_device *md)
{
	if (dm_suspended_md(md))
		goto done;

	dm_queue_flush(md);

done:
	mutex_unlock(&md->suspend_lock);
}

/*-----------------------------------------------------------------
 * Event notification.
 *---------------------------------------------------------------*/
int dm_kobject_uevent(struct mapped_device *md, enum kobject_action action,
		       unsigned cookie)
{
	char udev_cookie[DM_COOKIE_LENGTH];
	char *envp[] = { udev_cookie, NULL };

	if (!cookie)
		return kobject_uevent(&disk_to_dev(md->disk)->kobj, action);
	else {
		snprintf(udev_cookie, DM_COOKIE_LENGTH, "%s=%u",
			 DM_COOKIE_ENV_VAR_NAME, cookie);
		return kobject_uevent_env(&disk_to_dev(md->disk)->kobj,
					  action, envp);
	}
}

uint32_t dm_next_uevent_seq(struct mapped_device *md)
{
	return atomic_add_return(1, &md->uevent_seq);
}

uint32_t dm_get_event_nr(struct mapped_device *md)
{
	return atomic_read(&md->event_nr);
}

int dm_wait_event(struct mapped_device *md, int event_nr)
{
	return wait_event_interruptible(md->eventq,
			(event_nr != atomic_read(&md->event_nr)));
}

void dm_uevent_add(struct mapped_device *md, struct list_head *elist)
{
	unsigned long flags;

	spin_lock_irqsave(&md->uevent_lock, flags);
	list_add(elist, &md->uevent_list);
	spin_unlock_irqrestore(&md->uevent_lock, flags);
}

/*
 * The gendisk is only valid as long as you have a reference
 * count on 'md'.
 */
struct gendisk *dm_disk(struct mapped_device *md)
{
	return md->disk;
}

struct kobject *dm_kobject(struct mapped_device *md)
{
	return &md->kobj;
}

/*
 * struct mapped_device should not be exported outside of dm.c
 * so use this check to verify that kobj is part of md structure
 */
struct mapped_device *dm_get_from_kobject(struct kobject *kobj)
{
	struct mapped_device *md;

	md = container_of(kobj, struct mapped_device, kobj);
	if (&md->kobj != kobj)
		return NULL;

	if (test_bit(DMF_FREEING, &md->flags) ||
	    dm_deleting_md(md))
		return NULL;

	dm_get(md);
	return md;
}

int dm_suspended_md(struct mapped_device *md)
{
	return test_bit(DMF_SUSPENDED, &md->flags);
}

int dm_test_deferred_remove_flag(struct mapped_device *md)
{
	return test_bit(DMF_DEFERRED_REMOVE, &md->flags);
}

int dm_suspended(struct dm_target *ti)
{
	return dm_suspended_md(dm_table_get_md(ti->table));
}
EXPORT_SYMBOL_GPL(dm_suspended);

int dm_noflush_suspending(struct dm_target *ti)
{
	return __noflush_suspending(dm_table_get_md(ti->table));
}
EXPORT_SYMBOL_GPL(dm_noflush_suspending);

struct dm_md_mempools *dm_alloc_md_mempools(unsigned type, unsigned integrity, unsigned per_bio_data_size)
{
	struct dm_md_mempools *pools = kzalloc(sizeof(*pools), GFP_KERNEL);
	struct kmem_cache *cachep;
	unsigned int pool_size;
	unsigned int front_pad;

	if (!pools)
		return NULL;

	if (type == DM_TYPE_BIO_BASED) {
		cachep = _io_cache;
		pool_size = dm_get_reserved_bio_based_ios();
		front_pad = roundup(per_bio_data_size, __alignof__(struct dm_target_io)) + offsetof(struct dm_target_io, clone);
	} else if (type == DM_TYPE_REQUEST_BASED) {
		cachep = _rq_tio_cache;
		pool_size = dm_get_reserved_rq_based_ios();
		front_pad = offsetof(struct dm_rq_clone_bio_info, clone);
		/* per_bio_data_size is not used. See __bind_mempools(). */
		WARN_ON(per_bio_data_size != 0);
	} else
		goto out;

	pools->io_pool = mempool_create_slab_pool(pool_size, cachep);
	if (!pools->io_pool)
		goto out;

	pools->bs = bioset_create(pool_size, front_pad);
	if (!pools->bs)
		goto out;

	if (integrity && bioset_integrity_create(pools->bs, pool_size))
		goto out;

	return pools;

out:
	dm_free_md_mempools(pools);

	return NULL;
}

void dm_free_md_mempools(struct dm_md_mempools *pools)
{
	if (!pools)
		return;

	if (pools->io_pool)
		mempool_destroy(pools->io_pool);

	if (pools->bs)
		bioset_free(pools->bs);

	kfree(pools);
}

static const struct block_device_operations dm_blk_dops = {
	.open = dm_blk_open,
	.release = dm_blk_close,
	.ioctl = dm_blk_ioctl,
	.getgeo = dm_blk_getgeo,
	.owner = THIS_MODULE
};

EXPORT_SYMBOL(dm_get_mapinfo);

/*
 * module hooks
 */
module_init(dm_init);
module_exit(dm_exit);

module_param(major, uint, 0);
MODULE_PARM_DESC(major, "The major number of the device mapper");

module_param(reserved_bio_based_ios, uint, S_IRUGO | S_IWUSR);
MODULE_PARM_DESC(reserved_bio_based_ios, "Reserved IOs in bio-based mempools");

module_param(reserved_rq_based_ios, uint, S_IRUGO | S_IWUSR);
MODULE_PARM_DESC(reserved_rq_based_ios, "Reserved IOs in request-based mempools");

MODULE_DESCRIPTION(DM_NAME " driver");
MODULE_AUTHOR("Joe Thornber <dm-devel@redhat.com>");
MODULE_LICENSE("GPL");<|MERGE_RESOLUTION|>--- conflicted
+++ resolved
@@ -449,8 +449,6 @@
 	return r;
 }
 
-<<<<<<< HEAD
-=======
 int dm_cancel_deferred_remove(struct mapped_device *md)
 {
 	int r = 0;
@@ -472,7 +470,6 @@
 	dm_deferred_remove();
 }
 
->>>>>>> d8ec26d7
 sector_t dm_get_size(struct mapped_device *md)
 {
 	return get_capacity(md->disk);
