/*
 * linux/drivers/mmc/core/sdio_cis.c
 *
 * Author:	Nicolas Pitre
 * Created:	June 11, 2007
 * Copyright:	MontaVista Software Inc.
 *
 * Copyright 2007 Pierre Ossman
 *
 * This program is free software; you can redistribute it and/or modify
 * it under the terms of the GNU General Public License as published by
 * the Free Software Foundation; either version 2 of the License, or (at
 * your option) any later version.
 */

#include <linux/kernel.h>
#include <linux/slab.h>

#include <linux/mmc/host.h>
#include <linux/mmc/card.h>
#include <linux/mmc/sdio.h>
#include <linux/mmc/sdio_func.h>

#include "sdio_cis.h"
#include "sdio_ops.h"

static int cistpl_vers_1(struct mmc_card *card, struct sdio_func *func,
			 const unsigned char *buf, unsigned size)
{
	unsigned i, nr_strings;
	char **buffer, *string;
	size_t buf_size = 0;

	/* Find all null-terminated (including zero length) strings in
	   the TPLLV1_INFO field. Trailing garbage is ignored. */
	buf += 2;
	size -= 2;

	nr_strings = 0;
	for (i = 0; i < size; i++) {
		if (buf[i] == 0xff)
			break;
		if (buf[i] == 0)
			nr_strings++;
	}
	if (nr_strings == 0)
		return 0;

	size = i;

	buffer = kzalloc(sizeof(char*) * nr_strings + size, GFP_KERNEL);
	if (!buffer)
		return -ENOMEM;

	string = (char*)(buffer + nr_strings);

	for (i = 0; i < nr_strings; i++) {
		buffer[i] = string;
<<<<<<< HEAD
		strcpy(string, buf);
=======
		buf_size = strlen(buf);
		strlcpy(string, buf, buf_size + 1);
>>>>>>> 23c8746e
		string += strlen(string) + 1;
		buf += strlen(buf) + 1;
	}

	if (func) {
		func->num_info = nr_strings;
		func->info = (const char**)buffer;
	} else {
		card->num_info = nr_strings;
		card->info = (const char**)buffer;
	}

	return 0;
}

static int cistpl_manfid(struct mmc_card *card, struct sdio_func *func,
			 const unsigned char *buf, unsigned size)
{
	unsigned int vendor, device;

	/* TPLMID_MANF */
	vendor = buf[0] | (buf[1] << 8);

	/* TPLMID_CARD */
	device = buf[2] | (buf[3] << 8);

	if (func) {
		func->vendor = vendor;
		func->device = device;
	} else {
		card->cis.vendor = vendor;
		card->cis.device = device;
	}

	return 0;
}

static const unsigned char speed_val[16] =
	{ 0, 10, 12, 13, 15, 20, 25, 30, 35, 40, 45, 50, 55, 60, 70, 80 };
static const unsigned int speed_unit[8] =
	{ 10000, 100000, 1000000, 10000000, 0, 0, 0, 0 };


typedef int (tpl_parse_t)(struct mmc_card *, struct sdio_func *,
			   const unsigned char *, unsigned);

struct cis_tpl {
	unsigned char code;
	unsigned char min_size;
	tpl_parse_t *parse;
};

static int cis_tpl_parse(struct mmc_card *card, struct sdio_func *func,
			 const char *tpl_descr,
			 const struct cis_tpl *tpl, int tpl_count,
			 unsigned char code,
			 const unsigned char *buf, unsigned size)
{
	int i, ret;

	/* look for a matching code in the table */
	for (i = 0; i < tpl_count; i++, tpl++) {
		if (tpl->code == code)
			break;
	}
	if (i < tpl_count) {
		if (size >= tpl->min_size) {
			if (tpl->parse)
				ret = tpl->parse(card, func, buf, size);
			else
				ret = -EILSEQ;	/* known tuple, not parsed */
		} else {
			/* invalid tuple */
			ret = -EINVAL;
		}
		if (ret && ret != -EILSEQ && ret != -ENOENT) {
			pr_err("%s: bad %s tuple 0x%02x (%u bytes)\n",
			       mmc_hostname(card->host), tpl_descr, code, size);
		}
	} else {
		/* unknown tuple */
		ret = -ENOENT;
	}

	return ret;
}

static int cistpl_funce_common(struct mmc_card *card, struct sdio_func *func,
			       const unsigned char *buf, unsigned size)
{
	/* Only valid for the common CIS (function 0) */
	if (func)
		return -EINVAL;

	/* TPLFE_FN0_BLK_SIZE */
	card->cis.blksize = buf[1] | (buf[2] << 8);

	/* TPLFE_MAX_TRAN_SPEED */
	card->cis.max_dtr = speed_val[(buf[3] >> 3) & 15] *
			    speed_unit[buf[3] & 7];

	return 0;
}

static int cistpl_funce_func(struct mmc_card *card, struct sdio_func *func,
			     const unsigned char *buf, unsigned size)
{
	unsigned vsn;
	unsigned min_size;

	/* Only valid for the individual function's CIS (1-7) */
	if (!func)
		return -EINVAL;

	/*
	 * This tuple has a different length depending on the SDIO spec
	 * version.
	 */
	vsn = func->card->cccr.sdio_vsn;
	min_size = (vsn == SDIO_SDIO_REV_1_00) ? 28 : 42;

	if (size < min_size)
		return -EINVAL;

	/* TPLFE_MAX_BLK_SIZE */
	func->max_blksize = buf[12] | (buf[13] << 8);

	/* TPLFE_ENABLE_TIMEOUT_VAL, present in ver 1.1 and above */
	if (vsn > SDIO_SDIO_REV_1_00)
		func->enable_timeout = (buf[28] | (buf[29] << 8)) * 10;
	else
		func->enable_timeout = jiffies_to_msecs(HZ);

	return 0;
}

/*
 * Known TPLFE_TYPEs table for CISTPL_FUNCE tuples.
 *
 * Note that, unlike PCMCIA, CISTPL_FUNCE tuples are not parsed depending
 * on the TPLFID_FUNCTION value of the previous CISTPL_FUNCID as on SDIO
 * TPLFID_FUNCTION is always hardcoded to 0x0C.
 */
static const struct cis_tpl cis_tpl_funce_list[] = {
	{	0x00,	4,	cistpl_funce_common		},
	{	0x01,	0,	cistpl_funce_func		},
	{	0x04,	1+1+6,	/* CISTPL_FUNCE_LAN_NODE_ID */	},
};

static int cistpl_funce(struct mmc_card *card, struct sdio_func *func,
			const unsigned char *buf, unsigned size)
{
	if (size < 1)
		return -EINVAL;

	return cis_tpl_parse(card, func, "CISTPL_FUNCE",
			     cis_tpl_funce_list,
			     ARRAY_SIZE(cis_tpl_funce_list),
			     buf[0], buf, size);
}

/* Known TPL_CODEs table for CIS tuples */
static const struct cis_tpl cis_tpl_list[] = {
	{	0x15,	3,	cistpl_vers_1		},
	{	0x20,	4,	cistpl_manfid		},
	{	0x21,	2,	/* cistpl_funcid */	},
	{	0x22,	0,	cistpl_funce		},
};

static int sdio_read_cis(struct mmc_card *card, struct sdio_func *func)
{
	int ret;
	struct sdio_func_tuple *this, **prev;
	unsigned i, ptr = 0;

	/*
	 * Note that this works for the common CIS (function number 0) as
	 * well as a function's CIS * since SDIO_CCCR_CIS and SDIO_FBR_CIS
	 * have the same offset.
	 */
	for (i = 0; i < 3; i++) {
		unsigned char x, fn;

		if (func)
			fn = func->num;
		else
			fn = 0;

		ret = mmc_io_rw_direct(card, 0, 0,
			SDIO_FBR_BASE(fn) + SDIO_FBR_CIS + i, 0, &x);
		if (ret)
			return ret;
		ptr |= x << (i * 8);
	}

	if (func)
		prev = &func->tuples;
	else
		prev = &card->tuples;

	BUG_ON(*prev);

	do {
		unsigned char tpl_code, tpl_link;

		ret = mmc_io_rw_direct(card, 0, 0, ptr++, 0, &tpl_code);
		if (ret)
			break;

		/* 0xff means we're done */
		if (tpl_code == 0xff)
			break;

		/* null entries have no link field or data */
		if (tpl_code == 0x00) {
			if (card->cis.vendor == 0x70 &&
				(card->cis.device == 0x2460 ||
				 card->cis.device == 0x0460 ||
				 card->cis.device == 0x23F1 ||
				 card->cis.device == 0x23F0))
				break;
			else
				continue;
		}

		ret = mmc_io_rw_direct(card, 0, 0, ptr++, 0, &tpl_link);
		if (ret)
			break;

		/* a size of 0xff also means we're done */
		if (tpl_link == 0xff)
			break;

		this = kmalloc(sizeof(*this) + tpl_link, GFP_KERNEL);
		if (!this)
			return -ENOMEM;

		for (i = 0; i < tpl_link; i++) {
			ret = mmc_io_rw_direct(card, 0, 0,
					       ptr + i, 0, &this->data[i]);
			if (ret)
				break;
		}
		if (ret) {
			kfree(this);
			break;
		}

		/* Try to parse the CIS tuple */
		ret = cis_tpl_parse(card, func, "CIS",
				    cis_tpl_list, ARRAY_SIZE(cis_tpl_list),
				    tpl_code, this->data, tpl_link);
		if (ret == -EILSEQ || ret == -ENOENT) {
			/*
			 * The tuple is unknown or known but not parsed.
			 * Queue the tuple for the function driver.
			 */
			this->next = NULL;
			this->code = tpl_code;
			this->size = tpl_link;
			*prev = this;
			prev = &this->next;

			if (ret == -ENOENT) {
				/* warn about unknown tuples */
				pr_warn_ratelimited("%s: queuing unknown"
				       " CIS tuple 0x%02x (%u bytes)\n",
				       mmc_hostname(card->host),
				       tpl_code, tpl_link);
			}

			/* keep on analyzing tuples */
			ret = 0;
		} else {
			/*
			 * We don't need the tuple anymore if it was
			 * successfully parsed by the SDIO core or if it is
			 * not going to be queued for a driver.
			 */
			kfree(this);
		}

		ptr += tpl_link;
	} while (!ret);

	/*
	 * Link in all unknown tuples found in the common CIS so that
	 * drivers don't have to go digging in two places.
	 */
	if (func)
		*prev = card->tuples;

	return ret;
}

int sdio_read_common_cis(struct mmc_card *card)
{
	return sdio_read_cis(card, NULL);
}

void sdio_free_common_cis(struct mmc_card *card)
{
	struct sdio_func_tuple *tuple, *victim;

	tuple = card->tuples;

	while (tuple) {
		victim = tuple;
		tuple = tuple->next;
		kfree(victim);
	}

	card->tuples = NULL;
}

int sdio_read_func_cis(struct sdio_func *func)
{
	int ret;

	ret = sdio_read_cis(func->card, func);
	if (ret)
		return ret;

	/*
	 * Since we've linked to tuples in the card structure,
	 * we must make sure we have a reference to it.
	 */
	get_device(&func->card->dev);

	/*
	 * Vendor/device id is optional for function CIS, so
	 * copy it from the card structure as needed.
	 */
	if (func->vendor == 0) {
		func->vendor = func->card->cis.vendor;
		func->device = func->card->cis.device;
	}

	return 0;
}

void sdio_free_func_cis(struct sdio_func *func)
{
	struct sdio_func_tuple *tuple, *victim;

	tuple = func->tuples;

	while (tuple && tuple != func->card->tuples) {
		victim = tuple;
		tuple = tuple->next;
		kfree(victim);
	}

	func->tuples = NULL;

	/*
	 * We have now removed the link to the tuples in the
	 * card structure, so remove the reference.
	 */
	put_device(&func->card->dev);
}
<|MERGE_RESOLUTION|>--- conflicted
+++ resolved
@@ -56,12 +56,8 @@
 
 	for (i = 0; i < nr_strings; i++) {
 		buffer[i] = string;
-<<<<<<< HEAD
-		strcpy(string, buf);
-=======
 		buf_size = strlen(buf);
 		strlcpy(string, buf, buf_size + 1);
->>>>>>> 23c8746e
 		string += strlen(string) + 1;
 		buf += strlen(buf) + 1;
 	}
