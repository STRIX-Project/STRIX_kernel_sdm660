/**
 * ep0.c - DesignWare USB3 DRD Controller Endpoint 0 Handling
 *
 * Copyright (C) 2010-2011 Texas Instruments Incorporated - http://www.ti.com
 *
 * Authors: Felipe Balbi <balbi@ti.com>,
 *	    Sebastian Andrzej Siewior <bigeasy@linutronix.de>
 *
 * This program is free software: you can redistribute it and/or modify
 * it under the terms of the GNU General Public License version 2  of
 * the License as published by the Free Software Foundation.
 *
 * This program is distributed in the hope that it will be useful,
 * but WITHOUT ANY WARRANTY; without even the implied warranty of
 * MERCHANTABILITY or FITNESS FOR A PARTICULAR PURPOSE.  See the
 * GNU General Public License for more details.
 */

#include <linux/module.h>
#include <linux/kernel.h>
#include <linux/slab.h>
#include <linux/spinlock.h>
#include <linux/platform_device.h>
#include <linux/pm_runtime.h>
#include <linux/interrupt.h>
#include <linux/io.h>
#include <linux/list.h>
#include <linux/dma-mapping.h>

#include <linux/usb/ch9.h>
#include <linux/usb/gadget.h>
#include <linux/usb/composite.h>

#include "core.h"
#include "debug.h"
#include "gadget.h"
#include "io.h"
#include "debug.h"


static bool enable_dwc3_u1u2;
module_param(enable_dwc3_u1u2, bool, S_IRUGO | S_IWUSR);
MODULE_PARM_DESC(enable_dwc3_u1u2, "Enable support for U1U2 low power modes");

static void __dwc3_ep0_do_control_status(struct dwc3 *dwc, struct dwc3_ep *dep);
static void __dwc3_ep0_do_control_data(struct dwc3 *dwc,
		struct dwc3_ep *dep, struct dwc3_request *req);

static const char *dwc3_ep0_state_string(enum dwc3_ep0_state state)
{
	switch (state) {
	case EP0_UNCONNECTED:
		return "Unconnected";
	case EP0_SETUP_PHASE:
		return "Setup Phase";
	case EP0_DATA_PHASE:
		return "Data Phase";
	case EP0_STATUS_PHASE:
		return "Status Phase";
	default:
		return "UNKNOWN";
	}
}

static void dwc3_ep0_prepare_one_trb(struct dwc3 *dwc, u8 epnum,
		dma_addr_t buf_dma, u32 len, u32 type, bool chain)
{
	struct dwc3_trb			*trb;
	struct dwc3_ep			*dep;

	dep = dwc->eps[epnum];

	trb = &dwc->ep0_trb[dep->free_slot];

	if (chain)
		dep->free_slot++;

	trb->bpl = lower_32_bits(buf_dma);
	trb->bph = upper_32_bits(buf_dma);
	trb->size = len;
	trb->ctrl = type;

	trb->ctrl |= (DWC3_TRB_CTRL_HWO
			| DWC3_TRB_CTRL_ISP_IMI);

	if (chain)
		trb->ctrl |= DWC3_TRB_CTRL_CHN;
	else
		trb->ctrl |= (DWC3_TRB_CTRL_IOC
				| DWC3_TRB_CTRL_LST);

	trace_dwc3_prepare_trb(dep, trb);
}

static int dwc3_ep0_start_trans(struct dwc3 *dwc, u8 epnum)
{
	struct dwc3_gadget_ep_cmd_params params;
	struct dwc3_ep			*dep;
	int				ret;

	dep = dwc->eps[epnum];
	if (dep->flags & DWC3_EP_BUSY) {
		dwc3_trace(trace_dwc3_ep0, "%s still busy", dep->name);
		return 0;
	}

	memset(&params, 0, sizeof(params));
	params.param0 = upper_32_bits(dwc->ep0_trb_addr);
	params.param1 = lower_32_bits(dwc->ep0_trb_addr);

	ret = dwc3_send_gadget_ep_cmd(dwc, dep->number,
			DWC3_DEPCMD_STARTTRANSFER, &params);
	if (ret < 0) {
		dwc3_trace(trace_dwc3_ep0, "%s STARTTRANSFER failed",
				dep->name);
		return ret;
	}

	dep->flags |= DWC3_EP_BUSY;
	dep->resource_index = dwc3_gadget_ep_get_transfer_index(dwc,
			dep->number);

	dwc->ep0_next_event = DWC3_EP0_COMPLETE;

	return 0;
}

static int __dwc3_gadget_ep0_queue(struct dwc3_ep *dep,
		struct dwc3_request *req)
{
	struct dwc3		*dwc = dep->dwc;

	req->request.actual	= 0;
	req->request.status	= -EINPROGRESS;
	req->epnum		= dep->number;

	list_add_tail(&req->list, &dep->request_list);

	/*
	 * Gadget driver might not be quick enough to queue a request
	 * before we get a Transfer Not Ready event on this endpoint.
	 *
	 * In that case, we will set DWC3_EP_PENDING_REQUEST. When that
	 * flag is set, it's telling us that as soon as Gadget queues the
	 * required request, we should kick the transfer here because the
	 * IRQ we were waiting for is long gone.
	 */
	if (dep->flags & DWC3_EP_PENDING_REQUEST) {
		unsigned	direction;

		direction = !!(dep->flags & DWC3_EP0_DIR_IN);

		if (dwc->ep0state != EP0_DATA_PHASE) {
			dev_WARN(dwc->dev, "Unexpected pending request\n");
			return 0;
		}

		__dwc3_ep0_do_control_data(dwc, dwc->eps[direction], req);

		dep->flags &= ~(DWC3_EP_PENDING_REQUEST |
				DWC3_EP0_DIR_IN);

		return 0;
	}

	/*
	 * In case gadget driver asked us to delay the STATUS phase,
	 * handle it here.
	 */
	if (dwc->delayed_status) {
		unsigned	direction;

		direction = !dwc->ep0_expect_in;
		dwc->delayed_status = false;
		usb_gadget_set_state(&dwc->gadget, USB_STATE_CONFIGURED);

		if (dwc->ep0state == EP0_STATUS_PHASE)
			__dwc3_ep0_do_control_status(dwc, dwc->eps[direction]);
		else
			dwc3_trace(trace_dwc3_ep0,
					"too early for delayed status");

		return 0;
	}

	/*
	 * Unfortunately we have uncovered a limitation wrt the Data Phase.
	 *
	 * Section 9.4 says we can wait for the XferNotReady(DATA) event to
	 * come before issueing Start Transfer command, but if we do, we will
	 * miss situations where the host starts another SETUP phase instead of
	 * the DATA phase.  Such cases happen at least on TD.7.6 of the Link
	 * Layer Compliance Suite.
	 *
	 * The problem surfaces due to the fact that in case of back-to-back
	 * SETUP packets there will be no XferNotReady(DATA) generated and we
	 * will be stuck waiting for XferNotReady(DATA) forever.
	 *
	 * By looking at tables 9-13 and 9-14 of the Databook, we can see that
	 * it tells us to start Data Phase right away. It also mentions that if
	 * we receive a SETUP phase instead of the DATA phase, core will issue
	 * XferComplete for the DATA phase, before actually initiating it in
	 * the wire, with the TRB's status set to "SETUP_PENDING". Such status
	 * can only be used to print some debugging logs, as the core expects
	 * us to go through to the STATUS phase and start a CONTROL_STATUS TRB,
	 * just so it completes right away, without transferring anything and,
	 * only then, we can go back to the SETUP phase.
	 *
	 * Because of this scenario, SNPS decided to change the programming
	 * model of control transfers and support on-demand transfers only for
	 * the STATUS phase. To fix the issue we have now, we will always wait
	 * for gadget driver to queue the DATA phase's struct usb_request, then
	 * start it right away.
	 *
	 * If we're actually in a 2-stage transfer, we will wait for
	 * XferNotReady(STATUS).
	 */
	if (dwc->three_stage_setup) {
		unsigned        direction;

		direction = dwc->ep0_expect_in;
		dwc->ep0state = EP0_DATA_PHASE;

		__dwc3_ep0_do_control_data(dwc, dwc->eps[direction], req);

		dep->flags &= ~DWC3_EP0_DIR_IN;
	}

	return 0;
}

int dwc3_gadget_ep0_queue(struct usb_ep *ep, struct usb_request *request,
		gfp_t gfp_flags)
{
	struct dwc3_request		*req = to_dwc3_request(request);
	struct dwc3_ep			*dep = to_dwc3_ep(ep);
	struct dwc3			*dwc = dep->dwc;

	unsigned long			flags;

	int				ret;
	enum dwc3_link_state		link_state;
	u32				reg;

	spin_lock_irqsave(&dwc->lock, flags);
	if (!dep->endpoint.desc) {
		dwc3_trace(trace_dwc3_ep0,
				"trying to queue request %pK to disabled %s",
				request, dep->name);
		ret = -ESHUTDOWN;
		goto out;
	}

	/* we share one TRB for ep0/1 */
	if (!list_empty(&dep->request_list)) {
		ret = -EBUSY;
		goto out;
	}

	/* if link stats is in L1 initiate  remote wakeup before queuing req */
	if (dwc->speed != DWC3_DSTS_SUPERSPEED) {
		link_state = dwc3_get_link_state(dwc);
		/* in HS this link state is same as L1 */
		if (link_state == DWC3_LINK_STATE_U2) {
			dwc->l1_remote_wakeup_cnt++;
			reg = dwc3_readl(dwc->regs, DWC3_DCTL);
			reg |= DWC3_DCTL_ULSTCHNG_RECOVERY;
			dwc3_writel(dwc->regs, DWC3_DCTL, reg);
		}
	}

	dwc3_trace(trace_dwc3_ep0,
			"queueing request %pK to %s length %d state '%s'",
			request, dep->name, request->length,
			dwc3_ep0_state_string(dwc->ep0state));

	ret = __dwc3_gadget_ep0_queue(dep, req);

out:
	spin_unlock_irqrestore(&dwc->lock, flags);

	return ret;
}

static void dwc3_ep0_stall_and_restart(struct dwc3 *dwc)
{
	struct dwc3_ep		*dep;

	/* reinitialize physical ep1 */
	dep = dwc->eps[1];
	dep->flags = DWC3_EP_ENABLED;

	/* stall is always issued on EP0 */
	dep = dwc->eps[0];
	__dwc3_gadget_ep_set_halt(dep, 1, false);
	dep->flags = DWC3_EP_ENABLED;
	dwc->delayed_status = false;

	if (!list_empty(&dep->request_list)) {
		struct dwc3_request	*req;

		req = next_request(&dep->request_list);
		dwc3_gadget_giveback(dep, req, -ECONNRESET);
	}

	dwc->ep0state = EP0_SETUP_PHASE;
	dwc3_ep0_out_start(dwc);
}

int __dwc3_gadget_ep0_set_halt(struct usb_ep *ep, int value)
{
	struct dwc3_ep			*dep = to_dwc3_ep(ep);
	struct dwc3			*dwc = dep->dwc;

	dbg_event(dep->number, "EP0STAL", value);
	dwc3_ep0_stall_and_restart(dwc);

	return 0;
}

int dwc3_gadget_ep0_set_halt(struct usb_ep *ep, int value)
{
	struct dwc3_ep			*dep = to_dwc3_ep(ep);
	struct dwc3			*dwc = dep->dwc;
	unsigned long			flags;
	int				ret;

	spin_lock_irqsave(&dwc->lock, flags);
	ret = __dwc3_gadget_ep0_set_halt(ep, value);
	spin_unlock_irqrestore(&dwc->lock, flags);

	return ret;
}

void dwc3_ep0_out_start(struct dwc3 *dwc)
{
	int				ret;

	dwc3_ep0_prepare_one_trb(dwc, 0, dwc->ctrl_req_addr, 8,
			DWC3_TRBCTL_CONTROL_SETUP, false);
<<<<<<< HEAD

	if (WARN_ON_ONCE(ret < 0))
		dbg_event(dwc->eps[0]->number, "EOUTSTART", ret);
=======
	ret = dwc3_ep0_start_trans(dwc, 0);
	WARN_ON(ret < 0);
>>>>>>> 26c81565
}

static struct dwc3_ep *dwc3_wIndex_to_dep(struct dwc3 *dwc, __le16 wIndex_le)
{
	struct dwc3_ep		*dep;
	u32			windex = le16_to_cpu(wIndex_le);
	u32			epnum;

	epnum = (windex & USB_ENDPOINT_NUMBER_MASK) << 1;
	if ((windex & USB_ENDPOINT_DIR_MASK) == USB_DIR_IN)
		epnum |= 1;

	dep = dwc->eps[epnum];
	if (dep->flags & DWC3_EP_ENABLED)
		return dep;

	return NULL;
}

static void dwc3_ep0_status_cmpl(struct usb_ep *ep, struct usb_request *req)
{
}

static int dwc3_ep0_delegate_req(struct dwc3 *dwc, struct usb_ctrlrequest *ctrl)
{
	int ret;

	spin_unlock(&dwc->lock);
	ret = dwc->gadget_driver->setup(&dwc->gadget, ctrl);
	spin_lock(&dwc->lock);
	return ret;
}

/*
 * ch 9.4.5
 */
static int dwc3_ep0_handle_status(struct dwc3 *dwc,
		struct usb_ctrlrequest *ctrl)
{
	int ret;
	struct dwc3_ep		*dep;
	u32			recip;
	u32			reg;
	u16			usb_status = 0;
	__le16			*response_pkt;

	recip = ctrl->bRequestType & USB_RECIP_MASK;
	switch (recip) {
	case USB_RECIP_DEVICE:
		/*
		 * LTM will be set once we know how to set this in HW.
		 */
		usb_status |= dwc->gadget.is_selfpowered;

		if (dwc->speed == DWC3_DSTS_SUPERSPEED) {
			reg = dwc3_readl(dwc->regs, DWC3_DCTL);
			if (reg & DWC3_DCTL_INITU1ENA)
				usb_status |= 1 << USB_DEV_STAT_U1_ENABLED;
			if (reg & DWC3_DCTL_INITU2ENA)
				usb_status |= 1 << USB_DEV_STAT_U2_ENABLED;
		} else {
			usb_status |= dwc->gadget.remote_wakeup <<
				USB_DEVICE_REMOTE_WAKEUP;
		}

		break;

	case USB_RECIP_INTERFACE:
		/*
		 * Function Remote Wake Capable	D0
		 * Function Remote Wakeup	D1
		 */

		ret = dwc3_ep0_delegate_req(dwc, ctrl);
		if (ret)
			return ret;
		break;

	case USB_RECIP_ENDPOINT:
		dep = dwc3_wIndex_to_dep(dwc, ctrl->wIndex);
		if (!dep)
			return -EINVAL;

		if (dep->flags & DWC3_EP_STALL)
			usb_status = 1 << USB_ENDPOINT_HALT;
		break;
	default:
		return -EINVAL;
	}

	response_pkt = (__le16 *) dwc->setup_buf;
	*response_pkt = cpu_to_le16(usb_status);

	dep = dwc->eps[0];
	dwc->ep0_usb_req.dep = dep;
	dwc->ep0_usb_req.request.length = sizeof(*response_pkt);
	dwc->ep0_usb_req.request.buf = dwc->setup_buf;
	dwc->ep0_usb_req.request.complete = dwc3_ep0_status_cmpl;

	return __dwc3_gadget_ep0_queue(dep, &dwc->ep0_usb_req);
}

static int dwc3_ep0_handle_feature(struct dwc3 *dwc,
		struct usb_ctrlrequest *ctrl, int set)
{
	struct dwc3_ep		*dep;
	u32			recip;
	u32			wValue;
	u32			wIndex;
	u32			reg;
	int			ret;
	enum usb_device_state	state;

	wValue = le16_to_cpu(ctrl->wValue);
	wIndex = le16_to_cpu(ctrl->wIndex);
	recip = ctrl->bRequestType & USB_RECIP_MASK;
	state = dwc->gadget.state;

	switch (recip) {
	case USB_RECIP_DEVICE:

		switch (wValue) {
		case USB_DEVICE_REMOTE_WAKEUP:
			pr_debug("%s(): remote wakeup :%s\n", __func__,
					(set ? "enabled" : "disabled"));
			dwc->gadget.remote_wakeup = set;
			break;
		/*
		 * 9.4.1 says only only for SS, in AddressState only for
		 * default control pipe
		 */
		case USB_DEVICE_U1_ENABLE:
			if (state != USB_STATE_CONFIGURED)
				return -EINVAL;
			if (dwc->speed != DWC3_DSTS_SUPERSPEED)
				return -EINVAL;

			if (dwc->usb3_u1u2_disable && !enable_dwc3_u1u2)
				return -EINVAL;

			reg = dwc3_readl(dwc->regs, DWC3_DCTL);
			if (set)
				reg |= DWC3_DCTL_INITU1ENA;
			else
				reg &= ~DWC3_DCTL_INITU1ENA;
			dwc3_writel(dwc->regs, DWC3_DCTL, reg);
			break;

		case USB_DEVICE_U2_ENABLE:
			if (state != USB_STATE_CONFIGURED)
				return -EINVAL;
			if (dwc->speed != DWC3_DSTS_SUPERSPEED)
				return -EINVAL;

			if (dwc->usb3_u1u2_disable && !enable_dwc3_u1u2)
				return -EINVAL;

			reg = dwc3_readl(dwc->regs, DWC3_DCTL);
			if (set)
				reg |= DWC3_DCTL_INITU2ENA;
			else
				reg &= ~DWC3_DCTL_INITU2ENA;
			dwc3_writel(dwc->regs, DWC3_DCTL, reg);
			break;

		case USB_DEVICE_LTM_ENABLE:
			return -EINVAL;

		case USB_DEVICE_TEST_MODE:
			if ((wIndex & 0xff) != 0)
				return -EINVAL;
			if (!set)
				return -EINVAL;

			dwc->test_mode_nr = wIndex >> 8;
			dwc->test_mode = true;
			break;
		default:
			return -EINVAL;
		}
		break;

	case USB_RECIP_INTERFACE:
		switch (wValue) {
		case USB_INTRF_FUNC_SUSPEND:
			if (wIndex & USB_INTRF_FUNC_SUSPEND_LP)
				/* XXX enable Low power suspend */
				;
			if (wIndex & USB_INTRF_FUNC_SUSPEND_RW)
				/* XXX enable remote wakeup */
				;
			ret = dwc3_ep0_delegate_req(dwc, ctrl);
			if (ret)
				return ret;
			break;
		default:
			return -EINVAL;
		}
		break;

	case USB_RECIP_ENDPOINT:
		switch (wValue) {
		case USB_ENDPOINT_HALT:
			dep = dwc3_wIndex_to_dep(dwc, wIndex);
			if (!dep)
				return -EINVAL;
			if (set == 0 && (dep->flags & DWC3_EP_WEDGE))
				break;
			ret = __dwc3_gadget_ep_set_halt(dep, set, true);
			if (ret)
				return -EINVAL;
			break;
		default:
			return -EINVAL;
		}
		break;

	default:
		return -EINVAL;
	}

	return 0;
}

static int dwc3_ep0_set_address(struct dwc3 *dwc, struct usb_ctrlrequest *ctrl)
{
	enum usb_device_state state = dwc->gadget.state;
	u32 addr;
	u32 reg;

	addr = le16_to_cpu(ctrl->wValue);
	if (addr > 127) {
		dwc3_trace(trace_dwc3_ep0, "invalid device address %d", addr);
		return -EINVAL;
	}

	if (state == USB_STATE_CONFIGURED) {
		dwc3_trace(trace_dwc3_ep0,
				"trying to set address when configured");
		return -EINVAL;
	}

	reg = dwc3_readl(dwc->regs, DWC3_DCFG);
	reg &= ~(DWC3_DCFG_DEVADDR_MASK);
	reg |= DWC3_DCFG_DEVADDR(addr);
	dwc3_writel(dwc->regs, DWC3_DCFG, reg);

	if (addr)
		usb_gadget_set_state(&dwc->gadget, USB_STATE_ADDRESS);
	else
		usb_gadget_set_state(&dwc->gadget, USB_STATE_DEFAULT);

	return 0;
}

static int dwc3_ep0_set_config(struct dwc3 *dwc, struct usb_ctrlrequest *ctrl)
{
	enum usb_device_state state = dwc->gadget.state;
	u32 cfg;
	int ret;
	u32 reg;

	cfg = le16_to_cpu(ctrl->wValue);

	switch (state) {
	case USB_STATE_DEFAULT:
		return -EINVAL;

	case USB_STATE_ADDRESS:
		ret = dwc3_ep0_delegate_req(dwc, ctrl);
		/* if the cfg matches and the cfg is non zero */
		if (cfg && (!ret || (ret == USB_GADGET_DELAYED_STATUS))) {

			/*
			 * only change state if set_config has already
			 * been processed. If gadget driver returns
			 * USB_GADGET_DELAYED_STATUS, we will wait
			 * to change the state on the next usb_ep_queue()
			 */
			if (ret == 0)
				usb_gadget_set_state(&dwc->gadget,
						USB_STATE_CONFIGURED);

			if (!dwc->usb3_u1u2_disable || enable_dwc3_u1u2) {
				/*
				 * Enable transition to U1/U2 state when
				 * nothing is pending from application.
				 */
				reg = dwc3_readl(dwc->regs, DWC3_DCTL);
				reg |= (DWC3_DCTL_ACCEPTU1ENA |
							DWC3_DCTL_ACCEPTU2ENA);
				dwc3_writel(dwc->regs, DWC3_DCTL, reg);
			}

			dwc->resize_fifos = true;
			dwc3_trace(trace_dwc3_ep0, "resize FIFOs flag SET");
		}
		break;

	case USB_STATE_CONFIGURED:
		ret = dwc3_ep0_delegate_req(dwc, ctrl);
		if (!cfg && !ret)
			usb_gadget_set_state(&dwc->gadget,
					USB_STATE_ADDRESS);
		break;
	default:
		ret = -EINVAL;
	}
	return ret;
}

static void dwc3_ep0_set_sel_cmpl(struct usb_ep *ep, struct usb_request *req)
{
	struct dwc3_ep	*dep = to_dwc3_ep(ep);
	struct dwc3	*dwc = dep->dwc;

	u32		param = 0;
	u32		reg;

	struct timing {
		u8	u1sel;
		u8	u1pel;
		u16	u2sel;
		u16	u2pel;
	} __packed timing;

	int		ret;

	memcpy(&timing, req->buf, sizeof(timing));

	dwc->u1sel = timing.u1sel;
	dwc->u1pel = timing.u1pel;
	dwc->u2sel = le16_to_cpu(timing.u2sel);
	dwc->u2pel = le16_to_cpu(timing.u2pel);

	reg = dwc3_readl(dwc->regs, DWC3_DCTL);
	if (reg & DWC3_DCTL_INITU2ENA)
		param = dwc->u2pel;
	if (reg & DWC3_DCTL_INITU1ENA)
		param = dwc->u1pel;

	/*
	 * According to Synopsys Databook, if parameter is
	 * greater than 125, a value of zero should be
	 * programmed in the register.
	 */
	if (param > 125)
		param = 0;

	/* now that we have the time, issue DGCMD Set Sel */
	ret = dwc3_send_gadget_generic_command(dwc,
			DWC3_DGCMD_SET_PERIODIC_PAR, param);
	if (WARN_ON_ONCE(ret < 0))
		dbg_event(dep->number, "ESET_SELCMPL", ret);
}

static int dwc3_ep0_set_sel(struct dwc3 *dwc, struct usb_ctrlrequest *ctrl)
{
	struct dwc3_ep	*dep;
	enum usb_device_state state = dwc->gadget.state;
	u16		wLength;
	u16		wValue;

	if (state == USB_STATE_DEFAULT)
		return -EINVAL;

	wValue = le16_to_cpu(ctrl->wValue);
	wLength = le16_to_cpu(ctrl->wLength);

	if (wLength != 6) {
		dev_err(dwc->dev, "Set SEL should be 6 bytes, got %d\n",
				wLength);
		return -EINVAL;
	}

	/*
	 * To handle Set SEL we need to receive 6 bytes from Host. So let's
	 * queue a usb_request for 6 bytes.
	 *
	 * Remember, though, this controller can't handle non-wMaxPacketSize
	 * aligned transfers on the OUT direction, so we queue a request for
	 * wMaxPacketSize instead.
	 */
	dep = dwc->eps[0];
	dwc->ep0_usb_req.dep = dep;
	dwc->ep0_usb_req.request.length = dep->endpoint.maxpacket;
	dwc->ep0_usb_req.request.buf = dwc->setup_buf;
	dwc->ep0_usb_req.request.complete = dwc3_ep0_set_sel_cmpl;

	return __dwc3_gadget_ep0_queue(dep, &dwc->ep0_usb_req);
}

static int dwc3_ep0_set_isoch_delay(struct dwc3 *dwc, struct usb_ctrlrequest *ctrl)
{
	u16		wLength;
	u16		wValue;
	u16		wIndex;

	wValue = le16_to_cpu(ctrl->wValue);
	wLength = le16_to_cpu(ctrl->wLength);
	wIndex = le16_to_cpu(ctrl->wIndex);

	if (wIndex || wLength)
		return -EINVAL;

	/*
	 * REVISIT It's unclear from Databook what to do with this
	 * value. For now, just cache it.
	 */
	dwc->isoch_delay = wValue;

	return 0;
}

static int dwc3_ep0_std_request(struct dwc3 *dwc, struct usb_ctrlrequest *ctrl)
{
	int ret;

	switch (ctrl->bRequest) {
	case USB_REQ_GET_STATUS:
		dwc3_trace(trace_dwc3_ep0, "USB_REQ_GET_STATUS");
		ret = dwc3_ep0_handle_status(dwc, ctrl);
		break;
	case USB_REQ_CLEAR_FEATURE:
		dwc3_trace(trace_dwc3_ep0, "USB_REQ_CLEAR_FEATURE");
		ret = dwc3_ep0_handle_feature(dwc, ctrl, 0);
		break;
	case USB_REQ_SET_FEATURE:
		dwc3_trace(trace_dwc3_ep0, "USB_REQ_SET_FEATURE");
		ret = dwc3_ep0_handle_feature(dwc, ctrl, 1);
		break;
	case USB_REQ_SET_ADDRESS:
		dwc3_trace(trace_dwc3_ep0, "USB_REQ_SET_ADDRESS");
		ret = dwc3_ep0_set_address(dwc, ctrl);
		break;
	case USB_REQ_SET_CONFIGURATION:
		dwc3_trace(trace_dwc3_ep0, "USB_REQ_SET_CONFIGURATION");
		ret = dwc3_ep0_set_config(dwc, ctrl);
		break;
	case USB_REQ_SET_SEL:
		dwc3_trace(trace_dwc3_ep0, "USB_REQ_SET_SEL");
		ret = dwc3_ep0_set_sel(dwc, ctrl);
		break;
	case USB_REQ_SET_ISOCH_DELAY:
		dwc3_trace(trace_dwc3_ep0, "USB_REQ_SET_ISOCH_DELAY");
		ret = dwc3_ep0_set_isoch_delay(dwc, ctrl);
		break;
	default:
		dwc3_trace(trace_dwc3_ep0, "Forwarding to gadget driver");
		ret = dwc3_ep0_delegate_req(dwc, ctrl);
		break;
	}

	return ret;
}

static void dwc3_ep0_inspect_setup(struct dwc3 *dwc,
		const struct dwc3_event_depevt *event)
{
	struct usb_ctrlrequest *ctrl = dwc->ctrl_req;
	int ret = -EINVAL;
	u32 len;

	if (!dwc->gadget_driver)
		goto out;

	trace_dwc3_ctrl_req(ctrl);

	len = le16_to_cpu(ctrl->wLength);
	if (!len) {
		dwc->three_stage_setup = false;
		dwc->ep0_expect_in = false;
		dwc->ep0_next_event = DWC3_EP0_NRDY_STATUS;
	} else {
		dwc->three_stage_setup = true;
		dwc->ep0_expect_in = !!(ctrl->bRequestType & USB_DIR_IN);
		dwc->ep0_next_event = DWC3_EP0_NRDY_DATA;
	}

	dbg_setup(0x00, ctrl);
	if ((ctrl->bRequestType & USB_TYPE_MASK) == USB_TYPE_STANDARD)
		ret = dwc3_ep0_std_request(dwc, ctrl);
	else
		ret = dwc3_ep0_delegate_req(dwc, ctrl);

	if (ret == USB_GADGET_DELAYED_STATUS)
		dwc->delayed_status = true;

out:
	if (ret < 0) {
		dbg_event(0x0, "ERRSTAL", ret);
		dwc3_ep0_stall_and_restart(dwc);
	}
}

static void dwc3_ep0_complete_data(struct dwc3 *dwc,
		const struct dwc3_event_depevt *event)
{
	struct dwc3_request	*r = NULL;
	struct usb_request	*ur;
	struct dwc3_trb		*trb;
	struct dwc3_ep		*ep0;
	unsigned		transfer_size = 0;
	unsigned		maxp;
	unsigned		remaining_ur_length;
	void			*buf;
	u32			transferred = 0;
	u32			status;
	u32			length;
	u8			epnum;

	epnum = event->endpoint_number;
	ep0 = dwc->eps[0];

	dwc->ep0_next_event = DWC3_EP0_NRDY_STATUS;

	trb = dwc->ep0_trb;

	trace_dwc3_complete_trb(ep0, trb);

	r = next_request(&ep0->request_list);
	if (!r)
		return;

	status = DWC3_TRB_SIZE_TRBSTS(trb->size);
	if (status == DWC3_TRBSTS_SETUP_PENDING) {
		dwc3_trace(trace_dwc3_ep0, "Setup Pending received");

		if (r)
			dwc3_gadget_giveback(ep0, r, -ECONNRESET);

		return;
	}

	ur = &r->request;
	buf = ur->buf;
	remaining_ur_length = ur->length;

	length = trb->size & DWC3_TRB_SIZE_MASK;

	maxp = ep0->endpoint.maxpacket;

	if (dwc->ep0_bounced) {
		/*
		 * Handle the first TRB before handling the bounce buffer if
		 * the request length is greater than the bounce buffer size
		 */
		if (ur->length > DWC3_EP0_BOUNCE_SIZE) {
			transfer_size = ALIGN(ur->length - maxp, maxp);
			transferred = transfer_size - length;
			buf = (u8 *)buf + transferred;
			ur->actual += transferred;
			remaining_ur_length -= transferred;

			trb++;
			length = trb->size & DWC3_TRB_SIZE_MASK;

			ep0->free_slot = 0;
		}

		transfer_size = roundup((ur->length - transfer_size),
					maxp);

		transferred = min_t(u32, remaining_ur_length,
				    transfer_size - length);
		memcpy(buf, dwc->ep0_bounce, transferred);
	} else {
		transferred = ur->length - length;
	}

	ur->actual += transferred;

	if ((epnum & 1) && ur->actual < ur->length) {
		/* for some reason we did not get everything out */
		dbg_event(epnum, "INDATSTAL", 0);
		dwc3_ep0_stall_and_restart(dwc);
	} else {
		dwc3_gadget_giveback(ep0, r, 0);

		if (IS_ALIGNED(ur->length, ep0->endpoint.maxpacket) &&
				ur->length && ur->zero) {
			int ret;

			dwc->ep0_next_event = DWC3_EP0_COMPLETE;

<<<<<<< HEAD
			ret = dwc3_ep0_start_trans(dwc, epnum,
					dwc->ctrl_req_addr, 0,
					DWC3_TRBCTL_CONTROL_DATA, false);
			if (WARN_ON_ONCE(ret < 0))
				dbg_event(epnum, "ECTRL_DATA", ret);
=======
			dwc3_ep0_prepare_one_trb(dwc, epnum, dwc->ctrl_req_addr,
					0, DWC3_TRBCTL_CONTROL_DATA, false);
			ret = dwc3_ep0_start_trans(dwc, epnum);
			WARN_ON(ret < 0);
>>>>>>> 26c81565
		}
	}
}

static void dwc3_ep0_complete_status(struct dwc3 *dwc,
		const struct dwc3_event_depevt *event)
{
	struct dwc3_request	*r;
	struct dwc3_ep		*dep;
	struct dwc3_trb		*trb;
	u32			status;

	dep = dwc->eps[0];
	trb = dwc->ep0_trb;

	trace_dwc3_complete_trb(dep, trb);

	if (!list_empty(&dep->request_list)) {
		r = next_request(&dep->request_list);

		dwc3_gadget_giveback(dep, r, 0);
	}

	if (dwc->test_mode) {
		int ret;

		ret = dwc3_gadget_set_test_mode(dwc, dwc->test_mode_nr);
		if (ret < 0) {
			dwc3_trace(trace_dwc3_ep0, "Invalid Test #%d",
					dwc->test_mode_nr);
			dbg_event(0x00, "INVALTEST", ret);
			dwc3_ep0_stall_and_restart(dwc);
			return;
		}
	}

	status = DWC3_TRB_SIZE_TRBSTS(trb->size);
	if (status == DWC3_TRBSTS_SETUP_PENDING)
		dwc3_trace(trace_dwc3_ep0, "Setup Pending received");

	dbg_print(dep->number, "DONE", status, "STATUS");
	dwc->ep0state = EP0_SETUP_PHASE;
	dwc3_ep0_out_start(dwc);
}

static void dwc3_ep0_xfer_complete(struct dwc3 *dwc,
			const struct dwc3_event_depevt *event)
{
	struct dwc3_ep		*dep = dwc->eps[event->endpoint_number];

	dep->flags &= ~DWC3_EP_BUSY;
	dep->resource_index = 0;
	dwc->setup_packet_pending = false;

	switch (dwc->ep0state) {
	case EP0_SETUP_PHASE:
		dwc3_trace(trace_dwc3_ep0, "Setup Phase");
		dwc3_ep0_inspect_setup(dwc, event);
		break;

	case EP0_DATA_PHASE:
		dwc3_trace(trace_dwc3_ep0, "Data Phase");
		dwc3_ep0_complete_data(dwc, event);
		break;

	case EP0_STATUS_PHASE:
		dwc3_trace(trace_dwc3_ep0, "Status Phase");
		dwc3_ep0_complete_status(dwc, event);
		break;
	default:
		WARN(true, "UNKNOWN ep0state %d\n", dwc->ep0state);
	}
}

static void __dwc3_ep0_do_control_data(struct dwc3 *dwc,
		struct dwc3_ep *dep, struct dwc3_request *req)
{
	int			ret;

	req->direction = !!dep->number;

	if (req->request.length == 0) {
		dwc3_ep0_prepare_one_trb(dwc, dep->number,
				dwc->ctrl_req_addr, 0,
				DWC3_TRBCTL_CONTROL_DATA, false);
		ret = dwc3_ep0_start_trans(dwc, dep->number);
	} else if (!IS_ALIGNED(req->request.length, dep->endpoint.maxpacket)
			&& (dep->number == 0)) {
		u32	transfer_size = 0;
		u32	maxpacket;

		ret = usb_gadget_map_request(&dwc->gadget, &req->request,
				dep->number);
		if (ret) {
			dev_dbg(dwc->dev, "failed to map request\n");
			return;
		}

		maxpacket = dep->endpoint.maxpacket;

		if (req->request.length > DWC3_EP0_BOUNCE_SIZE) {
			transfer_size = ALIGN(req->request.length - maxpacket,
					      maxpacket);
			dwc3_ep0_prepare_one_trb(dwc, dep->number,
						   req->request.dma,
						   transfer_size,
						   DWC3_TRBCTL_CONTROL_DATA,
						   true);
		}

		transfer_size = roundup((req->request.length - transfer_size),
					maxpacket);

		dwc->ep0_bounced = true;

		dwc3_ep0_prepare_one_trb(dwc, dep->number,
				dwc->ep0_bounce_addr, transfer_size,
				DWC3_TRBCTL_CONTROL_DATA, false);
		ret = dwc3_ep0_start_trans(dwc, dep->number);
	} else {
		ret = usb_gadget_map_request(&dwc->gadget, &req->request,
				dep->number);
		if (ret) {
			dev_dbg(dwc->dev, "failed to map request\n");
			return;
		}

		dwc3_ep0_prepare_one_trb(dwc, dep->number, req->request.dma,
				req->request.length, DWC3_TRBCTL_CONTROL_DATA,
				false);
		ret = dwc3_ep0_start_trans(dwc, dep->number);
	}

	dbg_queue(dep->number, &req->request, ret);
}

static int dwc3_ep0_start_control_status(struct dwc3_ep *dep)
{
	struct dwc3		*dwc = dep->dwc;
	u32			type;

	type = dwc->three_stage_setup ? DWC3_TRBCTL_CONTROL_STATUS3
		: DWC3_TRBCTL_CONTROL_STATUS2;

	dwc3_ep0_prepare_one_trb(dwc, dep->number,
			dwc->ctrl_req_addr, 0, type, false);
	return dwc3_ep0_start_trans(dwc, dep->number);
}

static void __dwc3_ep0_do_control_status(struct dwc3 *dwc, struct dwc3_ep *dep)
{
	int ret;
	if (dwc->resize_fifos) {
		dwc3_trace(trace_dwc3_ep0, "Resizing FIFOs");
		dwc3_gadget_resize_tx_fifos(dwc);
		dwc->resize_fifos = 0;
	}

	ret = dwc3_ep0_start_control_status(dep);
	if (WARN_ON_ONCE(ret))
		dbg_event(dep->number, "ECTRLSTATUS", ret);
}

static void dwc3_ep0_do_control_status(struct dwc3 *dwc,
		const struct dwc3_event_depevt *event)
{
	struct dwc3_ep		*dep = dwc->eps[event->endpoint_number];

	__dwc3_ep0_do_control_status(dwc, dep);
}

static void dwc3_ep0_end_control_data(struct dwc3 *dwc, struct dwc3_ep *dep)
{
	struct dwc3_gadget_ep_cmd_params params;
	u32			cmd;
	int			ret;

	if (!dep->resource_index)
		return;

	cmd = DWC3_DEPCMD_ENDTRANSFER;
	cmd |= DWC3_DEPCMD_CMDIOC;
	cmd |= DWC3_DEPCMD_PARAM(dep->resource_index);
	memset(&params, 0, sizeof(params));
	ret = dwc3_send_gadget_ep_cmd(dwc, dep->number, cmd, &params);
	if (ret) {
		dev_dbg(dwc->dev, "%s: send ep cmd ENDTRANSFER failed",
			dep->name);
		dbg_event(dep->number, "EENDXFER", ret);
	}
	dep->resource_index = 0;
}

static void dwc3_ep0_xfernotready(struct dwc3 *dwc,
		const struct dwc3_event_depevt *event)
{
	u8			epnum;
	struct dwc3_ep		*dep;

	dwc->setup_packet_pending = true;
	epnum = event->endpoint_number;
	dep = dwc->eps[epnum];

	switch (event->status) {
	case DEPEVT_STATUS_CONTROL_DATA:
		dwc3_trace(trace_dwc3_ep0, "Control Data");
		dep->dbg_ep_events.control_data++;

		/*
		 * We already have a DATA transfer in the controller's cache,
		 * if we receive a XferNotReady(DATA) we will ignore it, unless
		 * it's for the wrong direction.
		 *
		 * In that case, we must issue END_TRANSFER command to the Data
		 * Phase we already have started and issue SetStall on the
		 * control endpoint.
		 */
		if (dwc->ep0_expect_in != event->endpoint_number) {
			struct dwc3_ep	*dep = dwc->eps[dwc->ep0_expect_in];

			dwc3_trace(trace_dwc3_ep0,
					"Wrong direction for Data phase");
			dwc3_ep0_end_control_data(dwc, dep);
			dbg_event(epnum, "WRONGDR", 0);
			dwc3_ep0_stall_and_restart(dwc);
			return;
		}

		break;

	case DEPEVT_STATUS_CONTROL_STATUS:
		dep->dbg_ep_events.control_status++;
		if (dwc->ep0_next_event != DWC3_EP0_NRDY_STATUS)
			return;

		dwc3_trace(trace_dwc3_ep0, "Control Status");

		dwc->ep0state = EP0_STATUS_PHASE;

		if (dwc->delayed_status) {
			if (event->endpoint_number != 1)
				dbg_event(epnum, "EEPNUM", event->status);
			dwc3_trace(trace_dwc3_ep0, "Delayed Status");
			return;
		}

		dwc3_ep0_do_control_status(dwc, event);
	}
}

void dwc3_ep0_interrupt(struct dwc3 *dwc,
		const struct dwc3_event_depevt *event)
{
	u8			epnum = event->endpoint_number;
	struct dwc3_ep		*dep;

	dwc3_trace(trace_dwc3_ep0, "%s while ep%d%s in state '%s'",
			dwc3_ep_event_string(event->endpoint_event),
			epnum >> 1, (epnum & 1) ? "in" : "out",
			dwc3_ep0_state_string(dwc->ep0state));

	dep = dwc->eps[epnum];
	switch (event->endpoint_event) {
	case DWC3_DEPEVT_XFERCOMPLETE:
		dwc3_ep0_xfer_complete(dwc, event);
		dep->dbg_ep_events.xfercomplete++;
		break;

	case DWC3_DEPEVT_XFERNOTREADY:
		dwc3_ep0_xfernotready(dwc, event);
		dep->dbg_ep_events.xfernotready++;
		break;

	case DWC3_DEPEVT_XFERINPROGRESS:
		dep->dbg_ep_events.xferinprogress++;
		break;
	case DWC3_DEPEVT_RXTXFIFOEVT:
		dep->dbg_ep_events.rxtxfifoevent++;
		break;
	case DWC3_DEPEVT_STREAMEVT:
		dep->dbg_ep_events.streamevent++;
		break;
	case DWC3_DEPEVT_EPCMDCMPLT:
		dep->dbg_ep_events.epcmdcomplete++;
		break;
	}
}<|MERGE_RESOLUTION|>--- conflicted
+++ resolved
@@ -338,14 +338,9 @@
 
 	dwc3_ep0_prepare_one_trb(dwc, 0, dwc->ctrl_req_addr, 8,
 			DWC3_TRBCTL_CONTROL_SETUP, false);
-<<<<<<< HEAD
-
+	ret = dwc3_ep0_start_trans(dwc, 0);
 	if (WARN_ON_ONCE(ret < 0))
 		dbg_event(dwc->eps[0]->number, "EOUTSTART", ret);
-=======
-	ret = dwc3_ep0_start_trans(dwc, 0);
-	WARN_ON(ret < 0);
->>>>>>> 26c81565
 }
 
 static struct dwc3_ep *dwc3_wIndex_to_dep(struct dwc3 *dwc, __le16 wIndex_le)
@@ -931,18 +926,11 @@
 
 			dwc->ep0_next_event = DWC3_EP0_COMPLETE;
 
-<<<<<<< HEAD
-			ret = dwc3_ep0_start_trans(dwc, epnum,
-					dwc->ctrl_req_addr, 0,
-					DWC3_TRBCTL_CONTROL_DATA, false);
-			if (WARN_ON_ONCE(ret < 0))
-				dbg_event(epnum, "ECTRL_DATA", ret);
-=======
 			dwc3_ep0_prepare_one_trb(dwc, epnum, dwc->ctrl_req_addr,
 					0, DWC3_TRBCTL_CONTROL_DATA, false);
 			ret = dwc3_ep0_start_trans(dwc, epnum);
-			WARN_ON(ret < 0);
->>>>>>> 26c81565
+			if (WARN_ON_ONCE(ret < 0))
+				dbg_event(epnum, "ECTRL_DATA", ret);
 		}
 	}
 }
