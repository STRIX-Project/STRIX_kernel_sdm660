--- conflicted
+++ resolved
@@ -51,11 +51,7 @@
 #define ext_dp_phy_pll_link_mm_source_val	1
 #define ext_dp_phy_pll_vco_mm_source_val	2
 
-<<<<<<< HEAD
-#define FIXDIV(div) (div != 0 ? (2 * (div) - 1) : (0))
-=======
-#define FIXDIV(div) ((int)div ? (2 * (div) - 1) : (0))
->>>>>>> 23c8746e
+#define FIXDIV(div) ((int)div != 0 ? (2 * (div) - 1) : (0))
 
 #define F_MM(f, s, div, m, n) \
 	{ \
