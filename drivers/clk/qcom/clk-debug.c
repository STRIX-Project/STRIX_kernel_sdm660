/*
 * Copyright (c) 2013-2014, 2016-2017, 2020,
 *
 * The Linux Foundation. All rights reserved.
 *
 * This program is free software; you can redistribute it and/or modify
 * it under the terms of the GNU General Public License version 2 and
 * only version 2 as published by the Free Software Foundation.
 *
 * This program is distributed in the hope that it will be useful,
 * but WITHOUT ANY WARRANTY; without even the implied warranty of
 * MERCHANTABILITY or FITNESS FOR A PARTICULAR PURPOSE.  See the
 * GNU General Public License for more details.
 */

#include <linux/clk.h>
#include <linux/export.h>
#include <linux/module.h>
#include <linux/regmap.h>
#include <linux/platform_device.h>
#include <linux/clk-provider.h>
#include <linux/of.h>

#include "clk-regmap.h"
#include "clk-debug.h"
#include "common.h"

static struct clk_hw *measure;

static DEFINE_SPINLOCK(clk_reg_lock);
static DEFINE_MUTEX(clk_debug_lock);

#define TCXO_DIV_4_HZ		4800000
#define SAMPLE_TICKS_1_MS	0x1000
#define SAMPLE_TICKS_14_MS	0x10000

#define XO_DIV4_CNT_DONE	BIT(25)
#define CNT_EN			BIT(20)
#define MEASURE_CNT		BM(24, 0)

/* Sample clock for 'ticks' reference clock ticks. */
static u32 run_measurement(unsigned ticks, struct regmap *regmap,
		u32 ctl_reg, u32 status_reg)
{
	u32 regval;

	/* Stop counters and set the XO4 counter start value. */
	regmap_write(regmap, ctl_reg, ticks);

	regmap_read(regmap, status_reg, &regval);

	/* Wait for timer to become ready. */
	while ((regval & XO_DIV4_CNT_DONE) != 0) {
		cpu_relax();
		regmap_read(regmap, status_reg, &regval);
	}

	/* Run measurement and wait for completion. */
	regmap_write(regmap, ctl_reg, (CNT_EN|ticks));

	regmap_read(regmap, status_reg, &regval);

	while ((regval & XO_DIV4_CNT_DONE) == 0) {
		cpu_relax();
		regmap_read(regmap, status_reg, &regval);
	}

	/* Return measured ticks. */
	regmap_read(regmap, status_reg, &regval);
	regval &= MEASURE_CNT;

	return regval;
}

/*
 * Perform a hardware rate measurement for a given clock.
 * FOR DEBUG USE ONLY: Measurements take ~15 ms!
 */
static unsigned long clk_debug_mux_measure_rate(struct clk_hw *hw)
{
	unsigned long flags, ret = 0;
	u32 gcc_xo4_reg, multiplier;
	u64 raw_count_short, raw_count_full;
	struct clk_debug_mux *meas = to_clk_measure(hw);
	struct measure_clk_data *data = meas->priv;

	clk_prepare_enable(data->cxo);

	spin_lock_irqsave(&clk_reg_lock, flags);

	multiplier = meas->multiplier + 1;

	/* Enable CXO/4 and RINGOSC branch. */
	regmap_read(meas->regmap[GCC], data->xo_div4_cbcr, &gcc_xo4_reg);
	gcc_xo4_reg |= BIT(0);
	regmap_write(meas->regmap[GCC], data->xo_div4_cbcr, gcc_xo4_reg);

	/*
	 * The ring oscillator counter will not reset if the measured clock
	 * is not running.  To detect this, run a short measurement before
	 * the full measurement.  If the raw results of the two are the same
	 * then the clock must be off.
	 */

	/* Run a short measurement. (~1 ms) */
	raw_count_short = run_measurement(SAMPLE_TICKS_1_MS, meas->regmap[GCC],
					data->ctl_reg, data->status_reg);

	/* Run a full measurement. (~14 ms) */
	raw_count_full = run_measurement(SAMPLE_TICKS_14_MS, meas->regmap[GCC],
					data->ctl_reg, data->status_reg);

	gcc_xo4_reg &= ~BIT(0);
	regmap_write(meas->regmap[GCC], data->xo_div4_cbcr, gcc_xo4_reg);

	/* Return 0 if the clock is off. */
	if (raw_count_full == raw_count_short)
		ret = 0;
	else {
		/* Compute rate in Hz. */
		raw_count_full = ((raw_count_full * 10) + 15) * TCXO_DIV_4_HZ;
		do_div(raw_count_full, ((SAMPLE_TICKS_14_MS * 10) + 35));
		ret = (raw_count_full * multiplier);
	}

	spin_unlock_irqrestore(&clk_reg_lock, flags);

	clk_disable_unprepare(data->cxo);

	return ret;
}

static u8 clk_debug_mux_get_parent(struct clk_hw *hw)
{
	struct clk_debug_mux *meas = to_clk_measure(hw);
	int i, num_parents = clk_hw_get_num_parents(hw);

	for (i = 0; i < num_parents; i++) {
		if (!strcmp(meas->parent[i].parents,
					hw->init->parent_names[i])) {
			pr_debug("%s: Clock name %s index %d\n", __func__,
					hw->init->name, i);
			return i;
		}
	}

	return 0;
}

static int clk_debug_mux_set_parent(struct clk_hw *hw, u8 index)
{
	struct clk_debug_mux *meas = to_clk_measure(hw);
	unsigned long lsb = 0;
	u32 regval = 0;
	int dbg_cc = 0;

	dbg_cc = meas->parent[index].dbg_cc;

	if (dbg_cc != GCC) {
		regmap_read(meas->regmap[dbg_cc], 0x0, &regval);

		/* Clear & Set post divider bits */
		if (meas->parent[index].post_div_mask) {
			regval &= ~meas->parent[index].post_div_mask;
			lsb = find_first_bit((unsigned long *)
				&meas->parent[index].post_div_mask, 32);
			regval |= (meas->parent[index].post_div_val << lsb) &
					meas->parent[index].post_div_mask;
			meas->multiplier = meas->parent[index].post_div_val;
		}

		if (meas->parent[index].mask)
			regval &= ~meas->parent[index].mask <<
					meas->parent[index].shift;
		else
			regval &= ~meas->mask;

		regval |= (meas->parent[index].next_sel & meas->mask);

<<<<<<< HEAD
		if (!meas->parent[index].en_mask)
			regval |= meas->en_mask;
		else if (meas->parent[index].en_mask != 0xFF)
			regval |= meas->parent[index].en_mask;
=======
		if (meas->parent[index].en_mask != 0xFF) {
			if (meas->parent[index].en_mask)
				regval |= meas->parent[index].en_mask;
			else
				regval |= meas->en_mask;
		}
>>>>>>> 23c8746e

		regmap_write(meas->regmap[dbg_cc], 0x0, regval);
	}

       /* update the debug sel for GCC */
	regmap_read(meas->regmap[GCC], meas->debug_offset, &regval);

	/* clear post divider bits */
	regval &= ~BM(15, 12);
	lsb = find_first_bit((unsigned long *)
			&meas->parent[index].post_div_mask, 32);
	regval |= (meas->parent[index].post_div_val << lsb) &
			meas->parent[index].post_div_mask;
	meas->multiplier = meas->parent[index].post_div_val;
	regval &= ~meas->mask;
	regval |= (meas->parent[index].sel & meas->mask);
	regval |= meas->en_mask;

	regmap_write(meas->regmap[GCC], meas->debug_offset, regval);

	return 0;
}

const struct clk_ops clk_debug_mux_ops = {
	.get_parent = clk_debug_mux_get_parent,
	.set_parent = clk_debug_mux_set_parent,
};
EXPORT_SYMBOL(clk_debug_mux_ops);

static int clk_debug_measure_get(void *data, u64 *val)
{
	struct clk_hw *hw = data, *par;
	int ret = 0;
	unsigned long meas_rate, sw_rate;

	mutex_lock(&clk_debug_lock);

	ret = clk_set_parent(measure->clk, hw->clk);
	if (!ret) {
		par = measure;
		while (par && par != hw) {
			if (par->init->ops->enable)
				par->init->ops->enable(par);
			par = clk_hw_get_parent(par);
		}
		*val = clk_debug_mux_measure_rate(measure);
	}

	meas_rate = clk_get_rate(hw->clk);
	sw_rate = clk_get_rate(clk_hw_get_parent(measure)->clk);
	if (sw_rate && meas_rate >= (sw_rate * 2))
		*val *= DIV_ROUND_CLOSEST(meas_rate, sw_rate);

	mutex_unlock(&clk_debug_lock);

	return ret;
}

DEFINE_SIMPLE_ATTRIBUTE(clk_measure_fops, clk_debug_measure_get,
							NULL, "%lld\n");

int clk_debug_measure_add(struct clk_hw *hw, struct dentry *dentry)
{
	if (IS_ERR_OR_NULL(measure)) {
		pr_err_once("Please check if `measure` clk is registered!!!\n");
		return 0;
	}

	if (clk_set_parent(measure->clk, hw->clk))
		return 0;

	debugfs_create_file("clk_measure", S_IRUGO, dentry, hw,
					&clk_measure_fops);
	return 0;
}
EXPORT_SYMBOL(clk_debug_measure_add);

int clk_register_debug(struct clk_hw *hw)
{
	if (IS_ERR_OR_NULL(measure)) {
		if (hw->init->flags & CLK_IS_MEASURE) {
			measure = hw;
			return 0;
		}
		return -EINVAL;
	}

	return 0;
}
EXPORT_SYMBOL(clk_register_debug);
<|MERGE_RESOLUTION|>--- conflicted
+++ resolved
@@ -177,19 +177,12 @@
 
 		regval |= (meas->parent[index].next_sel & meas->mask);
 
-<<<<<<< HEAD
-		if (!meas->parent[index].en_mask)
-			regval |= meas->en_mask;
-		else if (meas->parent[index].en_mask != 0xFF)
-			regval |= meas->parent[index].en_mask;
-=======
 		if (meas->parent[index].en_mask != 0xFF) {
 			if (meas->parent[index].en_mask)
 				regval |= meas->parent[index].en_mask;
 			else
 				regval |= meas->en_mask;
 		}
->>>>>>> 23c8746e
 
 		regmap_write(meas->regmap[dbg_cc], 0x0, regval);
 	}
