/* Copyright (c) 2011-2016, 2020, The Linux Foundation. All rights reserved.
 *
 * This program is free software; you can redistribute it and/or modify
 * it under the terms of the GNU General Public License version 2 and
 * only version 2 as published by the Free Software Foundation.
 *
 * This program is distributed in the hope that it will be useful,
 * but WITHOUT ANY WARRANTY; without even the implied warranty of
 * MERCHANTABILITY or FITNESS FOR A PARTICULAR PURPOSE.  See the
 * GNU General Public License for more details.
 *
 */

#include <linux/module.h>
#include <linux/kernel.h>
#include <linux/delay.h>
#include <linux/init.h>
#include <linux/io.h>
#include <linux/slab.h>

#include "spm_driver.h"

#define MSM_SPM_PMIC_STATE_IDLE  0

enum {
	MSM_SPM_DEBUG_SHADOW = 1U << 0,
	MSM_SPM_DEBUG_VCTL = 1U << 1,
};

static int msm_spm_debug_mask;
module_param_named(
	debug_mask, msm_spm_debug_mask, int, S_IRUGO | S_IWUSR | S_IWGRP
);

struct saw2_data {
	const char *ver_name;
	uint32_t major;
	uint32_t minor;
	uint32_t *spm_reg_offset_ptr;
};

static uint32_t msm_spm_reg_offsets_saw2_v2_1[MSM_SPM_REG_NR] = {
	[MSM_SPM_REG_SAW_SECURE]		= 0x00,
	[MSM_SPM_REG_SAW_ID]			= 0x04,
	[MSM_SPM_REG_SAW_CFG]			= 0x08,
	[MSM_SPM_REG_SAW_SPM_STS]		= 0x0C,
	[MSM_SPM_REG_SAW_AVS_STS]		= 0x10,
	[MSM_SPM_REG_SAW_PMIC_STS]		= 0x14,
	[MSM_SPM_REG_SAW_RST]			= 0x18,
	[MSM_SPM_REG_SAW_VCTL]			= 0x1C,
	[MSM_SPM_REG_SAW_AVS_CTL]		= 0x20,
	[MSM_SPM_REG_SAW_AVS_LIMIT]		= 0x24,
	[MSM_SPM_REG_SAW_AVS_DLY]		= 0x28,
	[MSM_SPM_REG_SAW_AVS_HYSTERESIS]	= 0x2C,
	[MSM_SPM_REG_SAW_SPM_CTL]		= 0x30,
	[MSM_SPM_REG_SAW_SPM_DLY]		= 0x34,
	[MSM_SPM_REG_SAW_PMIC_DATA_0]		= 0x40,
	[MSM_SPM_REG_SAW_PMIC_DATA_1]		= 0x44,
	[MSM_SPM_REG_SAW_PMIC_DATA_2]		= 0x48,
	[MSM_SPM_REG_SAW_PMIC_DATA_3]		= 0x4C,
	[MSM_SPM_REG_SAW_PMIC_DATA_4]		= 0x50,
	[MSM_SPM_REG_SAW_PMIC_DATA_5]		= 0x54,
	[MSM_SPM_REG_SAW_PMIC_DATA_6]		= 0x58,
	[MSM_SPM_REG_SAW_PMIC_DATA_7]		= 0x5C,
	[MSM_SPM_REG_SAW_SEQ_ENTRY]		= 0x80,
	[MSM_SPM_REG_SAW_VERSION]		= 0xFD0,
};

static uint32_t msm_spm_reg_offsets_saw2_v3_0[MSM_SPM_REG_NR] = {
	[MSM_SPM_REG_SAW_SECURE]		= 0x00,
	[MSM_SPM_REG_SAW_ID]			= 0x04,
	[MSM_SPM_REG_SAW_CFG]			= 0x08,
	[MSM_SPM_REG_SAW_SPM_STS]		= 0x0C,
	[MSM_SPM_REG_SAW_AVS_STS]		= 0x10,
	[MSM_SPM_REG_SAW_PMIC_STS]		= 0x14,
	[MSM_SPM_REG_SAW_RST]			= 0x18,
	[MSM_SPM_REG_SAW_VCTL]			= 0x1C,
	[MSM_SPM_REG_SAW_AVS_CTL]		= 0x20,
	[MSM_SPM_REG_SAW_AVS_LIMIT]		= 0x24,
	[MSM_SPM_REG_SAW_AVS_DLY]		= 0x28,
	[MSM_SPM_REG_SAW_AVS_HYSTERESIS]	= 0x2C,
	[MSM_SPM_REG_SAW_SPM_CTL]		= 0x30,
	[MSM_SPM_REG_SAW_SPM_DLY]		= 0x34,
	[MSM_SPM_REG_SAW_STS2]			= 0x38,
	[MSM_SPM_REG_SAW_PMIC_DATA_0]		= 0x40,
	[MSM_SPM_REG_SAW_PMIC_DATA_1]		= 0x44,
	[MSM_SPM_REG_SAW_PMIC_DATA_2]		= 0x48,
	[MSM_SPM_REG_SAW_PMIC_DATA_3]		= 0x4C,
	[MSM_SPM_REG_SAW_PMIC_DATA_4]		= 0x50,
	[MSM_SPM_REG_SAW_PMIC_DATA_5]		= 0x54,
	[MSM_SPM_REG_SAW_PMIC_DATA_6]		= 0x58,
	[MSM_SPM_REG_SAW_PMIC_DATA_7]		= 0x5C,
	[MSM_SPM_REG_SAW_SEQ_ENTRY]		= 0x400,
	[MSM_SPM_REG_SAW_VERSION]		= 0xFD0,
};

static uint32_t msm_spm_reg_offsets_saw2_v4_1[MSM_SPM_REG_NR] = {
	[MSM_SPM_REG_SAW_SECURE]		= 0xC00,
	[MSM_SPM_REG_SAW_ID]			= 0xC04,
	[MSM_SPM_REG_SAW_STS2]			= 0xC10,
	[MSM_SPM_REG_SAW_SPM_STS]		= 0xC0C,
	[MSM_SPM_REG_SAW_AVS_STS]		= 0xC14,
	[MSM_SPM_REG_SAW_PMIC_STS]		= 0xC18,
	[MSM_SPM_REG_SAW_RST]			= 0xC1C,
	[MSM_SPM_REG_SAW_VCTL]			= 0x900,
	[MSM_SPM_REG_SAW_AVS_CTL]		= 0x904,
	[MSM_SPM_REG_SAW_AVS_LIMIT]		= 0x908,
	[MSM_SPM_REG_SAW_AVS_DLY]		= 0x90C,
	[MSM_SPM_REG_SAW_SPM_CTL]		= 0x0,
	[MSM_SPM_REG_SAW_SPM_DLY]		= 0x4,
	[MSM_SPM_REG_SAW_CFG]			= 0x0C,
	[MSM_SPM_REG_SAW_PMIC_DATA_0]		= 0x40,
	[MSM_SPM_REG_SAW_PMIC_DATA_1]		= 0x44,
	[MSM_SPM_REG_SAW_PMIC_DATA_2]		= 0x48,
	[MSM_SPM_REG_SAW_PMIC_DATA_3]		= 0x4C,
	[MSM_SPM_REG_SAW_PMIC_DATA_4]		= 0x50,
	[MSM_SPM_REG_SAW_PMIC_DATA_5]		= 0x54,
	[MSM_SPM_REG_SAW_SEQ_ENTRY]		= 0x400,
	[MSM_SPM_REG_SAW_VERSION]		= 0xFD0,
};

static struct saw2_data saw2_info[] = {
	[0] = {
		"SAW_v2.1",
		0x2,
		0x1,
		msm_spm_reg_offsets_saw2_v2_1,
	},
	[1] = {
		"SAW_v2.3",
		0x3,
		0x0,
		msm_spm_reg_offsets_saw2_v3_0,
	},
	[2] = {
		"SAW_v3.0",
		0x1,
		0x0,
		msm_spm_reg_offsets_saw2_v3_0,
	},
	[3] = {
		"SAW_v4.0",
		0x4,
		0x1,
		msm_spm_reg_offsets_saw2_v4_1,
	},
};

static uint32_t num_pmic_data;

static void msm_spm_drv_flush_shadow(struct msm_spm_driver_data *dev,
		unsigned int reg_index)
{
	BUG_ON(!dev);

<<<<<<< HEAD
=======
	BUG_ON(dev->reg_shadow == NULL);

>>>>>>> 23c8746e
	__raw_writel(dev->reg_shadow[reg_index],
		dev->reg_base_addr + dev->reg_offsets[reg_index]);
}

static void msm_spm_drv_load_shadow(struct msm_spm_driver_data *dev,
		unsigned int reg_index)
{
	dev->reg_shadow[reg_index] =
		__raw_readl(dev->reg_base_addr +
				dev->reg_offsets[reg_index]);
}

static inline uint32_t msm_spm_drv_get_num_spm_entry(
		struct msm_spm_driver_data *dev)
{
	BUG_ON(!dev);
	msm_spm_drv_load_shadow(dev, MSM_SPM_REG_SAW_ID);
	return (dev->reg_shadow[MSM_SPM_REG_SAW_ID] >> 24) & 0xFF;
}

static inline void msm_spm_drv_set_start_addr(
		struct msm_spm_driver_data *dev, uint32_t ctl)
{
	dev->reg_shadow[MSM_SPM_REG_SAW_SPM_CTL] = ctl;
}

static inline bool msm_spm_pmic_arb_present(struct msm_spm_driver_data *dev)
{
	msm_spm_drv_load_shadow(dev, MSM_SPM_REG_SAW_ID);
	return (dev->reg_shadow[MSM_SPM_REG_SAW_ID] >> 2) & 0x1;
}

static inline void msm_spm_drv_set_vctl2(struct msm_spm_driver_data *dev,
		uint32_t vlevel)
{
	unsigned int pmic_data = 0;

	/**
	 * VCTL_PORT has to be 0, for PMIC_STS register to be updated.
	 * Ensure that vctl_port is always set to 0.
	 */
	WARN_ON(dev->vctl_port);

	pmic_data |= vlevel;
	pmic_data |= (dev->vctl_port & 0x7) << 16;

	dev->reg_shadow[MSM_SPM_REG_SAW_VCTL] &= ~0x700FF;
	dev->reg_shadow[MSM_SPM_REG_SAW_VCTL] |= pmic_data;

	dev->reg_shadow[MSM_SPM_REG_SAW_PMIC_DATA_3] &= ~0x700FF;
	dev->reg_shadow[MSM_SPM_REG_SAW_PMIC_DATA_3] |= pmic_data;

	msm_spm_drv_flush_shadow(dev, MSM_SPM_REG_SAW_VCTL);
	msm_spm_drv_flush_shadow(dev, MSM_SPM_REG_SAW_PMIC_DATA_3);
}

static inline uint32_t msm_spm_drv_get_num_pmic_data(
		struct msm_spm_driver_data *dev)
{
	msm_spm_drv_load_shadow(dev, MSM_SPM_REG_SAW_ID);
	mb();
	return (dev->reg_shadow[MSM_SPM_REG_SAW_ID] >> 4) & 0x7;
}

static inline uint32_t msm_spm_drv_get_sts_pmic_state(
		struct msm_spm_driver_data *dev)
{
	msm_spm_drv_load_shadow(dev, MSM_SPM_REG_SAW_PMIC_STS);
	return (dev->reg_shadow[MSM_SPM_REG_SAW_PMIC_STS] >> 16) &
				0x03;
}

uint32_t msm_spm_drv_get_sts_curr_pmic_data(
		struct msm_spm_driver_data *dev)
{
	msm_spm_drv_load_shadow(dev, MSM_SPM_REG_SAW_PMIC_STS);
	return dev->reg_shadow[MSM_SPM_REG_SAW_PMIC_STS] & 0x300FF;
}

static inline void msm_spm_drv_get_saw2_ver(struct msm_spm_driver_data *dev,
		uint32_t *major, uint32_t *minor)
{
	uint32_t val = 0;

	dev->reg_shadow[MSM_SPM_REG_SAW_VERSION] =
			__raw_readl(dev->reg_base_addr + dev->ver_reg);

	val = dev->reg_shadow[MSM_SPM_REG_SAW_VERSION];

	*major = (val >> 28) & 0xF;
	*minor = (val >> 16) & 0xFFF;
}

inline int msm_spm_drv_set_spm_enable(
		struct msm_spm_driver_data *dev, bool enable)
{
	uint32_t value = enable ? 0x01 : 0x00;

	if (!dev)
		return -EINVAL;

	if ((dev->reg_shadow[MSM_SPM_REG_SAW_SPM_CTL] & 0x01) ^ value) {

		dev->reg_shadow[MSM_SPM_REG_SAW_SPM_CTL] &= ~0x1;
		dev->reg_shadow[MSM_SPM_REG_SAW_SPM_CTL] |= value;

		msm_spm_drv_flush_shadow(dev, MSM_SPM_REG_SAW_SPM_CTL);
		wmb();
	}
	return 0;
}

int msm_spm_drv_get_avs_enable(struct msm_spm_driver_data *dev)
{
	if (!dev)
		return -EINVAL;

	return dev->reg_shadow[MSM_SPM_REG_SAW_AVS_CTL] & 0x01;
}

int msm_spm_drv_set_avs_enable(struct msm_spm_driver_data *dev,
		 bool enable)
{
	uint32_t value = enable ? 0x1 : 0x0;

	if (!dev)
		return -EINVAL;

	if ((dev->reg_shadow[MSM_SPM_REG_SAW_AVS_CTL] & 0x1) ^ value) {
		dev->reg_shadow[MSM_SPM_REG_SAW_AVS_CTL] &= ~0x1;
		dev->reg_shadow[MSM_SPM_REG_SAW_AVS_CTL] |= value;

		msm_spm_drv_flush_shadow(dev, MSM_SPM_REG_SAW_AVS_CTL);
	}

	return 0;
}

int msm_spm_drv_set_avs_limit(struct msm_spm_driver_data *dev,
		uint32_t min_lvl, uint32_t max_lvl)
{
	uint32_t value = (max_lvl & 0xff) << 16 | (min_lvl & 0xff);

	if (!dev)
		return -EINVAL;

	dev->reg_shadow[MSM_SPM_REG_SAW_AVS_LIMIT] = value;

	msm_spm_drv_flush_shadow(dev, MSM_SPM_REG_SAW_AVS_LIMIT);

	return 0;
}

static int msm_spm_drv_avs_irq_mask(enum msm_spm_avs_irq irq)
{
	switch (irq) {
	case MSM_SPM_AVS_IRQ_MIN:
		return BIT(1);
	case MSM_SPM_AVS_IRQ_MAX:
		return BIT(2);
	default:
		return -EINVAL;
	}
}

int msm_spm_drv_set_avs_irq_enable(struct msm_spm_driver_data *dev,
		enum msm_spm_avs_irq irq, bool enable)
{
	int mask = msm_spm_drv_avs_irq_mask(irq);
	uint32_t value;

	if (!dev)
		return -EINVAL;
	else if (mask < 0)
		return mask;

	value = enable ? mask : 0;

	if ((dev->reg_shadow[MSM_SPM_REG_SAW_AVS_CTL] & mask) ^ value) {
		dev->reg_shadow[MSM_SPM_REG_SAW_AVS_CTL] &= ~mask;
		dev->reg_shadow[MSM_SPM_REG_SAW_AVS_CTL] |= value;
		msm_spm_drv_flush_shadow(dev, MSM_SPM_REG_SAW_AVS_CTL);
	}

	return 0;
}

int msm_spm_drv_avs_clear_irq(struct msm_spm_driver_data *dev,
		enum msm_spm_avs_irq irq)
{
	int mask = msm_spm_drv_avs_irq_mask(irq);

	if (!dev)
		return -EINVAL;
	else if (mask < 0)
		return mask;

	if (dev->reg_shadow[MSM_SPM_REG_SAW_AVS_CTL] & mask) {
		/*
		 * The interrupt status is cleared by disabling and then
		 * re-enabling the interrupt.
		 */
		dev->reg_shadow[MSM_SPM_REG_SAW_AVS_CTL] &= ~mask;
		msm_spm_drv_flush_shadow(dev, MSM_SPM_REG_SAW_AVS_CTL);
		dev->reg_shadow[MSM_SPM_REG_SAW_AVS_CTL] |= mask;
		msm_spm_drv_flush_shadow(dev, MSM_SPM_REG_SAW_AVS_CTL);
	}

	return 0;
}

void msm_spm_drv_flush_seq_entry(struct msm_spm_driver_data *dev)
{
	int i;
	int num_spm_entry = msm_spm_drv_get_num_spm_entry(dev);

	if (!dev) {
		__WARN();
		return;
	}

	for (i = 0; i < num_spm_entry; i++) {
		__raw_writel(dev->reg_seq_entry_shadow[i],
			dev->reg_base_addr
			+ dev->reg_offsets[MSM_SPM_REG_SAW_SEQ_ENTRY]
			+ 4 * i);
	}
	mb();
}

void dump_regs(struct msm_spm_driver_data *dev, int cpu)
{
	msm_spm_drv_load_shadow(dev, MSM_SPM_REG_SAW_SPM_STS);
	mb();
	pr_err("CPU%d: spm register MSM_SPM_REG_SAW_SPM_STS: 0x%x\n", cpu,
			dev->reg_shadow[MSM_SPM_REG_SAW_SPM_STS]);
	msm_spm_drv_load_shadow(dev, MSM_SPM_REG_SAW_SPM_CTL);
	mb();
	pr_err("CPU%d: spm register MSM_SPM_REG_SAW_SPM_CTL: 0x%x\n", cpu,
			dev->reg_shadow[MSM_SPM_REG_SAW_SPM_CTL]);
}

int msm_spm_drv_write_seq_data(struct msm_spm_driver_data *dev,
		uint8_t *cmd, uint32_t *offset)
{
	uint32_t cmd_w;
	uint32_t offset_w = *offset / 4;
	uint8_t last_cmd;

	if (!cmd)
		return -EINVAL;

	while (1) {
		int i;
		cmd_w = 0;
		last_cmd = 0;
		cmd_w = dev->reg_seq_entry_shadow[offset_w];

		for (i = (*offset % 4); i < 4; i++) {
			last_cmd = *(cmd++);
			cmd_w |=  last_cmd << (i * 8);
			(*offset)++;
			if (last_cmd == 0x0f)
				break;
		}

		dev->reg_seq_entry_shadow[offset_w++] = cmd_w;
		if (last_cmd == 0x0f)
			break;
	}

	return 0;
}

int msm_spm_drv_set_low_power_mode(struct msm_spm_driver_data *dev,
		uint32_t ctl)
{

	/* SPM is configured to reset start address to zero after end of Program
	 */
	if (!dev)
		return -EINVAL;

	msm_spm_drv_set_start_addr(dev, ctl);

	msm_spm_drv_flush_shadow(dev, MSM_SPM_REG_SAW_SPM_CTL);
	wmb();

	if (msm_spm_debug_mask & MSM_SPM_DEBUG_SHADOW) {
		int i;
		for (i = 0; i < MSM_SPM_REG_NR; i++)
			pr_info("%s: reg %02x = 0x%08x\n", __func__,
				dev->reg_offsets[i], dev->reg_shadow[i]);
	}
	msm_spm_drv_load_shadow(dev, MSM_SPM_REG_SAW_SPM_STS);

	return 0;
}

uint32_t msm_spm_drv_get_vdd(struct msm_spm_driver_data *dev)
{
	msm_spm_drv_load_shadow(dev, MSM_SPM_REG_SAW_PMIC_STS);
	return dev->reg_shadow[MSM_SPM_REG_SAW_PMIC_STS] & 0xFF;
}

#ifdef CONFIG_MSM_AVS_HW
static bool msm_spm_drv_is_avs_enabled(struct msm_spm_driver_data *dev)
{
	msm_spm_drv_load_shadow(dev, MSM_SPM_REG_SAW_AVS_CTL);
	return dev->reg_shadow[MSM_SPM_REG_SAW_AVS_CTL] & BIT(0);
}

static void msm_spm_drv_disable_avs(struct msm_spm_driver_data *dev)
{
	msm_spm_drv_load_shadow(dev, MSM_SPM_REG_SAW_AVS_CTL);
	dev->reg_shadow[MSM_SPM_REG_SAW_AVS_CTL] &= ~BIT(27);
	msm_spm_drv_flush_shadow(dev, MSM_SPM_REG_SAW_AVS_CTL);
}

static void msm_spm_drv_enable_avs(struct msm_spm_driver_data *dev)
{
	dev->reg_shadow[MSM_SPM_REG_SAW_AVS_CTL] |= BIT(27);
	msm_spm_drv_flush_shadow(dev, MSM_SPM_REG_SAW_AVS_CTL);
}

static void msm_spm_drv_set_avs_vlevel(struct msm_spm_driver_data *dev,
		unsigned int vlevel)
{
	vlevel &= 0x3f;
	dev->reg_shadow[MSM_SPM_REG_SAW_AVS_CTL] &= ~0x7efc00;
	dev->reg_shadow[MSM_SPM_REG_SAW_AVS_CTL] |= ((vlevel - 4) << 10);
	dev->reg_shadow[MSM_SPM_REG_SAW_AVS_CTL] |= (vlevel << 17);
	msm_spm_drv_flush_shadow(dev, MSM_SPM_REG_SAW_AVS_CTL);
}

#else
static bool msm_spm_drv_is_avs_enabled(struct msm_spm_driver_data *dev)
{
	return false;
}

static void msm_spm_drv_disable_avs(struct msm_spm_driver_data *dev) { }

static void msm_spm_drv_enable_avs(struct msm_spm_driver_data *dev) { }

static void msm_spm_drv_set_avs_vlevel(struct msm_spm_driver_data *dev,
		unsigned int vlevel) { }
#endif

int msm_spm_drv_set_vdd(struct msm_spm_driver_data *dev, unsigned int vlevel)
{
	uint32_t timeout_us, new_level;
	bool avs_enabled;

	if (!dev)
		return -EINVAL;

	avs_enabled  = msm_spm_drv_is_avs_enabled(dev);

	if (!msm_spm_pmic_arb_present(dev))
		return -ENOSYS;

	if (msm_spm_debug_mask & MSM_SPM_DEBUG_VCTL)
		pr_info("%s: requesting vlevel %#x\n", __func__, vlevel);

	if (avs_enabled)
		msm_spm_drv_disable_avs(dev);

	/* Kick the state machine back to idle */
	dev->reg_shadow[MSM_SPM_REG_SAW_RST] = 1;
	msm_spm_drv_flush_shadow(dev, MSM_SPM_REG_SAW_RST);

	msm_spm_drv_set_vctl2(dev, vlevel);

	timeout_us = dev->vctl_timeout_us;
	/* Confirm the voltage we set was what hardware sent */
	do {
		udelay(1);
		new_level = msm_spm_drv_get_sts_curr_pmic_data(dev);
		/* FSM is idle */
		if (((new_level & 0x30000) == 0) &&
				((new_level & 0xFF) == vlevel))
			break;
	} while (--timeout_us);
	if (!timeout_us) {
		pr_info("Wrong level %#x\n", new_level);
		goto set_vdd_bail;
	}

	if (msm_spm_debug_mask & MSM_SPM_DEBUG_VCTL)
		pr_info("%s: done, remaining timeout %u us\n",
			__func__, timeout_us);

	/* Set AVS min/max */
	if (avs_enabled) {
		msm_spm_drv_set_avs_vlevel(dev, vlevel);
		msm_spm_drv_enable_avs(dev);
	}

	return 0;

set_vdd_bail:
	if (avs_enabled)
		msm_spm_drv_enable_avs(dev);

	pr_err("%s: failed %#x, remaining timeout %uus, vlevel %#x\n",
		__func__, vlevel, timeout_us, new_level);
	return -EIO;
}

static int msm_spm_drv_get_pmic_port(struct msm_spm_driver_data *dev,
		enum msm_spm_pmic_port port)
{
	int index = -1;

	switch (port) {
	case MSM_SPM_PMIC_VCTL_PORT:
		index = dev->vctl_port;
		break;
	case MSM_SPM_PMIC_PHASE_PORT:
		index = dev->phase_port;
		break;
	case MSM_SPM_PMIC_PFM_PORT:
		index = dev->pfm_port;
		break;
	default:
		break;
	}

	return index;
}

int msm_spm_drv_set_pmic_data(struct msm_spm_driver_data *dev,
		enum msm_spm_pmic_port port, unsigned int data)
{
	unsigned int pmic_data = 0;
	unsigned int timeout_us = 0;
	int index = 0;

	if (!msm_spm_pmic_arb_present(dev))
		return -ENOSYS;

	index = msm_spm_drv_get_pmic_port(dev, port);
	if (index < 0)
		return -ENODEV;

	pmic_data |= data & 0xFF;
	pmic_data |= (index & 0x7) << 16;

	dev->reg_shadow[MSM_SPM_REG_SAW_VCTL] &= ~0x700FF;
	dev->reg_shadow[MSM_SPM_REG_SAW_VCTL] |= pmic_data;
	msm_spm_drv_flush_shadow(dev, MSM_SPM_REG_SAW_VCTL);
	mb();

	timeout_us = dev->vctl_timeout_us;
	/**
	 * Confirm the pmic data set was what hardware sent by
	 * checking the PMIC FSM state.
	 * We cannot use the sts_pmic_data and check it against
	 * the value like we do fot set_vdd, since the PMIC_STS
	 * is only updated for SAW_VCTL sent with port index 0.
	 */
	do {
		if (msm_spm_drv_get_sts_pmic_state(dev) ==
				MSM_SPM_PMIC_STATE_IDLE)
			break;
		udelay(1);
	} while (--timeout_us);

	if (!timeout_us) {
		pr_err("%s: failed, remaining timeout %u us, data %d\n",
				__func__, timeout_us, data);
		return -EIO;
	}

	return 0;
}

void msm_spm_drv_reinit(struct msm_spm_driver_data *dev, bool seq_write)
{
	int i;

	if (seq_write)
		msm_spm_drv_flush_seq_entry(dev);

	for (i = 0; i < MSM_SPM_REG_SAW_PMIC_DATA_0 + num_pmic_data; i++)
		msm_spm_drv_load_shadow(dev, i);

	for (i = MSM_SPM_REG_NR_INITIALIZE + 1; i < MSM_SPM_REG_NR; i++)
		msm_spm_drv_load_shadow(dev, i);
}

int msm_spm_drv_reg_init(struct msm_spm_driver_data *dev,
		struct msm_spm_platform_data *data)
{
	int i;
	bool found = false;

	dev->ver_reg = data->ver_reg;
	dev->reg_base_addr = data->reg_base_addr;
	msm_spm_drv_get_saw2_ver(dev, &dev->major, &dev->minor);
	for (i = 0; i < ARRAY_SIZE(saw2_info); i++)
		if (dev->major == saw2_info[i].major &&
			dev->minor == saw2_info[i].minor) {
			pr_debug("%s: Version found\n",
					saw2_info[i].ver_name);
			dev->reg_offsets = saw2_info[i].spm_reg_offset_ptr;
			found = true;
			break;
		}

	if (!found) {
		pr_err("%s: No SAW version found\n", __func__);
		BUG_ON(!found);
	}
	return 0;
}

void msm_spm_drv_upd_reg_shadow(struct msm_spm_driver_data *dev, int id,
		int val)
{
	dev->reg_shadow[id] = val;
	msm_spm_drv_flush_shadow(dev, id);
	/* Complete the above writes before other accesses */
	mb();
}

int msm_spm_drv_init(struct msm_spm_driver_data *dev,
		struct msm_spm_platform_data *data)
{
	int num_spm_entry;

	BUG_ON(!dev || !data);

	dev->vctl_port = data->vctl_port;
	dev->phase_port = data->phase_port;
	dev->pfm_port = data->pfm_port;
	dev->reg_base_addr = data->reg_base_addr;
	memcpy(dev->reg_shadow, data->reg_init_values,
			sizeof(data->reg_init_values));

	dev->vctl_timeout_us = data->vctl_timeout_us;


	if (!num_pmic_data)
		num_pmic_data = msm_spm_drv_get_num_pmic_data(dev);

	num_spm_entry = msm_spm_drv_get_num_spm_entry(dev);

	dev->reg_seq_entry_shadow =
		kzalloc(sizeof(*dev->reg_seq_entry_shadow) * num_spm_entry,
				GFP_KERNEL);

	if (!dev->reg_seq_entry_shadow)
		return -ENOMEM;

	return 0;
}<|MERGE_RESOLUTION|>--- conflicted
+++ resolved
@@ -153,11 +153,6 @@
 {
 	BUG_ON(!dev);
 
-<<<<<<< HEAD
-=======
-	BUG_ON(dev->reg_shadow == NULL);
-
->>>>>>> 23c8746e
 	__raw_writel(dev->reg_shadow[reg_index],
 		dev->reg_base_addr + dev->reg_offsets[reg_index]);
 }
