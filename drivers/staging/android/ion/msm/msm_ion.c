--- conflicted
+++ resolved
@@ -1,8 +1,4 @@
-<<<<<<< HEAD
-/* Copyright (c) 2011-2019, The Linux Foundation. All rights reserved.
-=======
 /* Copyright (c) 2011-2018, 2020, The Linux Foundation. All rights reserved.
->>>>>>> 23c8746e
  *
  * This program is free software; you can redistribute it and/or modify
  * it under the terms of the GNU General Public License version 2 and
@@ -804,17 +800,10 @@
 		int ret;
 
 		ret = ion_walk_heaps(client, data.prefetch_data.heap_id,
-<<<<<<< HEAD
-			(enum ion_heap_type)
-			ION_HEAP_TYPE_SECURE_DMA,
-			(void *)data.prefetch_data.len,
-			ion_secure_cma_drain_pool);
-=======
 				     (enum ion_heap_type)
 				     ION_HEAP_TYPE_SECURE_DMA,
 				     (void *)data.prefetch_data.len,
 				     ion_secure_cma_drain_pool);
->>>>>>> 23c8746e
 
 		if (ret)
 			return ret;
