--- conflicted
+++ resolved
@@ -3,11 +3,7 @@
  *
  * Copyright (C) Linaro 2012
  * Author: <benjamin.gaignard@linaro.org> for ST-Ericsson.
-<<<<<<< HEAD
- * Copyright (c) 2013-2017, 2019, The Linux Foundation. All rights reserved.
-=======
  * Copyright (c) 2013-2017, 2020, The Linux Foundation. All rights reserved.
->>>>>>> 23c8746e
  *
  * This software is licensed under the terms of the GNU General Public
  * License version 2, as published by the Free Software Foundation, and
