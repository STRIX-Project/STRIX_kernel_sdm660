--- conflicted
+++ resolved
@@ -368,12 +368,6 @@
 	int n;
 
 	for (n = 0; n < MAX_SMD_TTYS; ++n) {
-<<<<<<< HEAD
-=======
-		if (smd_tty[n].dev_name == NULL)
-			continue;
-
->>>>>>> 23c8746e
 		if (pdev->id == smd_tty[n].edge &&
 			!strcmp(pdev->name, smd_tty[n].dev_name)) {
 			complete_all(&smd_tty[n].ch_allocated);
@@ -505,11 +499,7 @@
 	struct smd_tty_info *info;
 	const char *peripheral = NULL;
 
-<<<<<<< HEAD
 	if (n >= MAX_SMD_TTYS)
-=======
-	if (n >= MAX_SMD_TTYS || smd_tty[n].ch_name == NULL)
->>>>>>> 23c8746e
 		return -ENODEV;
 
 	info = smd_tty + n;
