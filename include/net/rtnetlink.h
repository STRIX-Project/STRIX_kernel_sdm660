#ifndef __NET_RTNETLINK_H
#define __NET_RTNETLINK_H

#include <linux/rtnetlink.h>
#include <net/netlink.h>

typedef int (*rtnl_doit_func)(struct sk_buff *, struct nlmsghdr *);
typedef int (*rtnl_dumpit_func)(struct sk_buff *, struct netlink_callback *);
typedef u16 (*rtnl_calcit_func)(struct sk_buff *, struct nlmsghdr *);

int __rtnl_register(int protocol, int msgtype,
		    rtnl_doit_func, rtnl_dumpit_func, rtnl_calcit_func);
void rtnl_register(int protocol, int msgtype,
		   rtnl_doit_func, rtnl_dumpit_func, rtnl_calcit_func);
int rtnl_unregister(int protocol, int msgtype);
void rtnl_unregister_all(int protocol);

static inline int rtnl_msg_family(const struct nlmsghdr *nlh)
{
	if (nlmsg_len(nlh) >= sizeof(struct rtgenmsg))
		return ((struct rtgenmsg *) nlmsg_data(nlh))->rtgen_family;
	else
		return AF_UNSPEC;
}

/**
 *	struct rtnl_link_ops - rtnetlink link operations
 *
 *	@list: Used internally
 *	@kind: Identifier
 *	@netns_refund: Physical device, move to init_net on netns exit
 *	@maxtype: Highest device specific netlink attribute number
 *	@policy: Netlink policy for device specific attribute validation
 *	@validate: Optional validation function for netlink/changelink parameters
 *	@priv_size: sizeof net_device private space
 *	@setup: net_device setup function
 *	@newlink: Function for configuring and registering a new device
 *	@changelink: Function for changing parameters of an existing device
 *	@dellink: Function to remove a device
 *	@get_size: Function to calculate required room for dumping device
 *		   specific netlink attributes
 *	@fill_info: Function to dump device specific netlink attributes
 *	@get_xstats_size: Function to calculate required room for dumping device
 *			  specific statistics
 *	@fill_xstats: Function to dump device specific statistics
 *	@get_num_tx_queues: Function to determine number of transmit queues
 *			    to create when creating a new device.
 *	@get_num_rx_queues: Function to determine number of receive queues
 *			    to create when creating a new device.
 *	@get_link_net: Function to get the i/o netns of the device
 */
struct rtnl_link_ops {
	struct list_head	list;

	const char		*kind;

	size_t			priv_size;
	void			(*setup)(struct net_device *dev);

	unsigned int		maxtype;
	const struct nla_policy	*policy;
	int			(*validate)(struct nlattr *tb[],
					    struct nlattr *data[]);

	int			(*newlink)(struct net *src_net,
					   struct net_device *dev,
					   struct nlattr *tb[],
					   struct nlattr *data[]);
	int			(*changelink)(struct net_device *dev,
					      struct nlattr *tb[],
					      struct nlattr *data[]);
	void			(*dellink)(struct net_device *dev,
					   struct list_head *head);

	size_t			(*get_size)(const struct net_device *dev);
	int			(*fill_info)(struct sk_buff *skb,
					     const struct net_device *dev);

	size_t			(*get_xstats_size)(const struct net_device *dev);
	int			(*fill_xstats)(struct sk_buff *skb,
					       const struct net_device *dev);
	unsigned int		(*get_num_tx_queues)(void);
	unsigned int		(*get_num_rx_queues)(void);

<<<<<<< HEAD
	unsigned int		slave_maxtype;
=======
	bool			netns_refund;
	int			slave_maxtype;
>>>>>>> 379cd1a5
	const struct nla_policy	*slave_policy;
	int			(*slave_validate)(struct nlattr *tb[],
						  struct nlattr *data[]);
	int			(*slave_changelink)(struct net_device *dev,
						    struct net_device *slave_dev,
						    struct nlattr *tb[],
						    struct nlattr *data[]);
	size_t			(*get_slave_size)(const struct net_device *dev,
						  const struct net_device *slave_dev);
	int			(*fill_slave_info)(struct sk_buff *skb,
						   const struct net_device *dev,
						   const struct net_device *slave_dev);
	struct net		*(*get_link_net)(const struct net_device *dev);
};

int __rtnl_link_register(struct rtnl_link_ops *ops);
void __rtnl_link_unregister(struct rtnl_link_ops *ops);

int rtnl_link_register(struct rtnl_link_ops *ops);
void rtnl_link_unregister(struct rtnl_link_ops *ops);

/**
 * 	struct rtnl_af_ops - rtnetlink address family operations
 *
 *	@list: Used internally
 * 	@family: Address family
 * 	@fill_link_af: Function to fill IFLA_AF_SPEC with address family
 * 		       specific netlink attributes.
 * 	@get_link_af_size: Function to calculate size of address family specific
 * 			   netlink attributes.
 *	@validate_link_af: Validate a IFLA_AF_SPEC attribute, must check attr
 *			   for invalid configuration settings.
 * 	@set_link_af: Function to parse a IFLA_AF_SPEC attribute and modify
 *		      net_device accordingly.
 */
struct rtnl_af_ops {
	struct list_head	list;
	int			family;

	int			(*fill_link_af)(struct sk_buff *skb,
						const struct net_device *dev,
						u32 ext_filter_mask);
	size_t			(*get_link_af_size)(const struct net_device *dev,
						    u32 ext_filter_mask);

	int			(*validate_link_af)(const struct net_device *dev,
						    const struct nlattr *attr);
	int			(*set_link_af)(struct net_device *dev,
					       const struct nlattr *attr);
};

void __rtnl_af_unregister(struct rtnl_af_ops *ops);

void rtnl_af_register(struct rtnl_af_ops *ops);
void rtnl_af_unregister(struct rtnl_af_ops *ops);

struct net *rtnl_link_get_net(struct net *src_net, struct nlattr *tb[]);
struct net_device *rtnl_create_link(struct net *net, const char *ifname,
				    unsigned char name_assign_type,
				    const struct rtnl_link_ops *ops,
				    struct nlattr *tb[]);
int rtnl_delete_link(struct net_device *dev);
int rtnl_configure_link(struct net_device *dev, const struct ifinfomsg *ifm);

int rtnl_nla_parse_ifla(struct nlattr **tb, const struct nlattr *head, int len);

#define MODULE_ALIAS_RTNL_LINK(kind) MODULE_ALIAS("rtnl-link-" kind)

#endif<|MERGE_RESOLUTION|>--- conflicted
+++ resolved
@@ -82,12 +82,8 @@
 	unsigned int		(*get_num_tx_queues)(void);
 	unsigned int		(*get_num_rx_queues)(void);
 
-<<<<<<< HEAD
+	bool			netns_refund;
 	unsigned int		slave_maxtype;
-=======
-	bool			netns_refund;
-	int			slave_maxtype;
->>>>>>> 379cd1a5
 	const struct nla_policy	*slave_policy;
 	int			(*slave_validate)(struct nlattr *tb[],
 						  struct nlattr *data[]);
