--- conflicted
+++ resolved
@@ -507,17 +507,6 @@
 				return -EFAULT;
 		} else {
 			if (kern_addr_valid(start)) {
-<<<<<<< HEAD
-				unsigned long n;
-
-				/*
-				 * Using bounce buffer to bypass the
-				 * hardened user copy kernel text checks.
-				 */
-				memcpy(buf, (char *) start, tsz);
-				n = copy_to_user(buffer, buf, tsz);
-=======
->>>>>>> 34b1d117
 				/*
 				 * Using bounce buffer to bypass the
 				 * hardened user copy kernel text checks.
