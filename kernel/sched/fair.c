--- conflicted
+++ resolved
@@ -11356,8 +11356,8 @@
 	    	return true;
 
 	/* Do idle load balance if there have misfit task */
-	if (energy_aware() && rq->misfit_task)
-		return 1;
+	if (energy_aware())
+		return rq->misfit_task;
 
 	return (rq->nr_running >= 2);
 }
@@ -11393,28 +11393,8 @@
 	set_cpu_sd_state_busy();
 	nohz_balance_exit_idle(cpu);
 
-<<<<<<< HEAD
 	if (_nohz_kick_needed(rq, cpu, type))
 		return true;
-=======
-	/*
-	 * None are in tickless mode and hence no need for NOHZ idle load
-	 * balancing.
-	 */
-	if (likely(!atomic_read(&nohz.nr_cpus)))
-		return false;
-
-	if (time_before(now, nohz.next_balance))
-		return false;
-
-	if (rq->nr_running >= 2 &&
-	    (!energy_aware() || cpu_overutilized(cpu)))
-		return true;
-
-	/* Do idle load balance if there have misfit task */
-	if (energy_aware())
-		return rq->misfit_task;
->>>>>>> a8935c98
 
 #ifndef CONFIG_SCHED_HMP
 	rcu_read_lock();
