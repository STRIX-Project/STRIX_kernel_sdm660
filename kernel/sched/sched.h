
#include <linux/sched.h>
#include <linux/sched/sysctl.h>
#include <linux/sched/rt.h>
#include <linux/sched/deadline.h>
#include <linux/mutex.h>
#include <linux/spinlock.h>
#include <linux/stop_machine.h>
#include <linux/irq_work.h>
#include <linux/tick.h>
#include <linux/slab.h>

#include "cpupri.h"
#include "cpudeadline.h"
#include "cpuacct.h"

struct rq;
struct cpuidle_state;

/* task_struct::on_rq states: */
#define TASK_ON_RQ_QUEUED	1
#define TASK_ON_RQ_MIGRATING	2

extern __read_mostly int scheduler_running;

extern unsigned long calc_load_update;
extern atomic_long_t calc_load_tasks;

extern void calc_global_load_tick(struct rq *this_rq);

extern long calc_load_fold_active(struct rq *this_rq);

#ifdef CONFIG_SMP
extern void update_cpu_load_active(struct rq *this_rq);
#else
static inline void update_cpu_load_active(struct rq *this_rq) { }
#endif

/*
 * Helpers for converting nanosecond timing to jiffy resolution
 */
#define NS_TO_JIFFIES(TIME)	((unsigned long)(TIME) / (NSEC_PER_SEC / HZ))

/*
 * Increase resolution of nice-level calculations for 64-bit architectures.
 * The extra resolution improves shares distribution and load balancing of
 * low-weight task groups (eg. nice +19 on an autogroup), deeper taskgroup
 * hierarchies, especially on larger systems. This is not a user-visible change
 * and does not change the user-interface for setting shares/weights.
 *
 * We increase resolution only if we have enough bits to allow this increased
 * resolution (i.e. BITS_PER_LONG > 32). The costs for increasing resolution
 * when BITS_PER_LONG <= 32 are pretty high and the returns do not justify the
 * increased costs.
 */
#if 0 /* BITS_PER_LONG > 32 -- currently broken: it increases power usage under light load  */
# define SCHED_LOAD_RESOLUTION	10
# define scale_load(w)		((w) << SCHED_LOAD_RESOLUTION)
# define scale_load_down(w)	((w) >> SCHED_LOAD_RESOLUTION)
#else
# define SCHED_LOAD_RESOLUTION	0
# define scale_load(w)		(w)
# define scale_load_down(w)	(w)
#endif

#define SCHED_LOAD_SHIFT	(10 + SCHED_LOAD_RESOLUTION)
#define SCHED_LOAD_SCALE	(1L << SCHED_LOAD_SHIFT)

#define NICE_0_LOAD		SCHED_LOAD_SCALE
#define NICE_0_SHIFT		SCHED_LOAD_SHIFT

/*
 * Single value that decides SCHED_DEADLINE internal math precision.
 * 10 -> just above 1us
 * 9  -> just above 0.5us
 */
#define DL_SCALE (10)

/*
 * These are the 'tuning knobs' of the scheduler:
 */

/*
 * single value that denotes runtime == period, ie unlimited time.
 */
#define RUNTIME_INF	((u64)~0ULL)

static inline int idle_policy(int policy)
{
	return policy == SCHED_IDLE;
}
static inline int fair_policy(int policy)
{
	return policy == SCHED_NORMAL || policy == SCHED_BATCH;
}

static inline int rt_policy(int policy)
{
	return policy == SCHED_FIFO || policy == SCHED_RR;
}

static inline int dl_policy(int policy)
{
	return policy == SCHED_DEADLINE;
}
static inline bool valid_policy(int policy)
{
	return idle_policy(policy) || fair_policy(policy) ||
		rt_policy(policy) || dl_policy(policy);
}

static inline int task_has_rt_policy(struct task_struct *p)
{
	return rt_policy(p->policy);
}

static inline int task_has_dl_policy(struct task_struct *p)
{
	return dl_policy(p->policy);
}

/*
 * Tells if entity @a should preempt entity @b.
 */
static inline bool
dl_entity_preempt(struct sched_dl_entity *a, struct sched_dl_entity *b)
{
	return dl_time_before(a->deadline, b->deadline);
}

/*
 * This is the priority-queue data structure of the RT scheduling class:
 */
struct rt_prio_array {
	DECLARE_BITMAP(bitmap, MAX_RT_PRIO+1); /* include 1 bit for delimiter */
	struct list_head queue[MAX_RT_PRIO];
};

struct rt_bandwidth {
	/* nests inside the rq lock: */
	raw_spinlock_t		rt_runtime_lock;
	ktime_t			rt_period;
	u64			rt_runtime;
	struct hrtimer		rt_period_timer;
	unsigned int		rt_period_active;
};

void __dl_clear_params(struct task_struct *p);

/*
 * To keep the bandwidth of -deadline tasks and groups under control
 * we need some place where:
 *  - store the maximum -deadline bandwidth of the system (the group);
 *  - cache the fraction of that bandwidth that is currently allocated.
 *
 * This is all done in the data structure below. It is similar to the
 * one used for RT-throttling (rt_bandwidth), with the main difference
 * that, since here we are only interested in admission control, we
 * do not decrease any runtime while the group "executes", neither we
 * need a timer to replenish it.
 *
 * With respect to SMP, the bandwidth is given on a per-CPU basis,
 * meaning that:
 *  - dl_bw (< 100%) is the bandwidth of the system (group) on each CPU;
 *  - dl_total_bw array contains, in the i-eth element, the currently
 *    allocated bandwidth on the i-eth CPU.
 * Moreover, groups consume bandwidth on each CPU, while tasks only
 * consume bandwidth on the CPU they're running on.
 * Finally, dl_total_bw_cpu is used to cache the index of dl_total_bw
 * that will be shown the next time the proc or cgroup controls will
 * be red. It on its turn can be changed by writing on its own
 * control.
 */
struct dl_bandwidth {
	raw_spinlock_t dl_runtime_lock;
	u64 dl_runtime;
	u64 dl_period;
};

static inline int dl_bandwidth_enabled(void)
{
	return sysctl_sched_rt_runtime >= 0;
}

extern struct dl_bw *dl_bw_of(int i);

struct dl_bw {
	raw_spinlock_t lock;
	u64 bw, total_bw;
};

static inline
void __dl_clear(struct dl_bw *dl_b, u64 tsk_bw)
{
	dl_b->total_bw -= tsk_bw;
}

static inline
void __dl_add(struct dl_bw *dl_b, u64 tsk_bw)
{
	dl_b->total_bw += tsk_bw;
}

static inline
bool __dl_overflow(struct dl_bw *dl_b, int cpus, u64 old_bw, u64 new_bw)
{
	return dl_b->bw != -1 &&
	       dl_b->bw * cpus < dl_b->total_bw - old_bw + new_bw;
}

extern struct mutex sched_domains_mutex;

#ifdef CONFIG_CGROUP_SCHED

#include <linux/cgroup.h>

struct cfs_rq;
struct rt_rq;

extern struct list_head task_groups;

struct cfs_bandwidth {
#ifdef CONFIG_CFS_BANDWIDTH
	raw_spinlock_t lock;
	ktime_t period;
	u64 quota, runtime;
	s64 hierarchical_quota;
	u64 runtime_expires;

	int idle, period_active;
	struct hrtimer period_timer, slack_timer;
	struct list_head throttled_cfs_rq;

	/* statistics */
	int nr_periods, nr_throttled;
	u64 throttled_time;
#endif
};

/* task group related information */
struct task_group {
	struct cgroup_subsys_state css;

#ifdef CONFIG_SCHED_HMP
	bool upmigrate_discouraged;
#endif

#ifdef CONFIG_FAIR_GROUP_SCHED
	/* schedulable entities of this group on each cpu */
	struct sched_entity **se;
	/* runqueue "owned" by this group on each cpu */
	struct cfs_rq **cfs_rq;
	unsigned long shares;

#ifdef	CONFIG_SMP
	atomic_long_t load_avg;
#endif
#endif

#ifdef CONFIG_RT_GROUP_SCHED
	struct sched_rt_entity **rt_se;
	struct rt_rq **rt_rq;

	struct rt_bandwidth rt_bandwidth;
#endif

	struct rcu_head rcu;
	struct list_head list;

	struct task_group *parent;
	struct list_head siblings;
	struct list_head children;

#ifdef CONFIG_SCHED_AUTOGROUP
	struct autogroup *autogroup;
#endif

	struct cfs_bandwidth cfs_bandwidth;
};

#ifdef CONFIG_FAIR_GROUP_SCHED
#define ROOT_TASK_GROUP_LOAD	NICE_0_LOAD

/*
 * A weight of 0 or 1 can cause arithmetics problems.
 * A weight of a cfs_rq is the sum of weights of which entities
 * are queued on this cfs_rq, so a weight of a entity should not be
 * too large, so as the shares value of a task group.
 * (The default weight is 1024 - so there's no practical
 *  limitation from this.)
 */
#define MIN_SHARES	(1UL <<  1)
#define MAX_SHARES	(1UL << 18)
#endif

typedef int (*tg_visitor)(struct task_group *, void *);

extern int walk_tg_tree_from(struct task_group *from,
			     tg_visitor down, tg_visitor up, void *data);

/*
 * Iterate the full tree, calling @down when first entering a node and @up when
 * leaving it for the final time.
 *
 * Caller must hold rcu_lock or sufficient equivalent.
 */
static inline int walk_tg_tree(tg_visitor down, tg_visitor up, void *data)
{
	return walk_tg_tree_from(&root_task_group, down, up, data);
}

extern int tg_nop(struct task_group *tg, void *data);

extern void free_fair_sched_group(struct task_group *tg);
extern int alloc_fair_sched_group(struct task_group *tg, struct task_group *parent);
extern void unregister_fair_sched_group(struct task_group *tg);
extern void init_tg_cfs_entry(struct task_group *tg, struct cfs_rq *cfs_rq,
			struct sched_entity *se, int cpu,
			struct sched_entity *parent);
extern void init_cfs_bandwidth(struct cfs_bandwidth *cfs_b);
extern int sched_group_set_shares(struct task_group *tg, unsigned long shares);

extern void __refill_cfs_bandwidth_runtime(struct cfs_bandwidth *cfs_b);
extern void start_cfs_bandwidth(struct cfs_bandwidth *cfs_b);
extern void unthrottle_cfs_rq(struct cfs_rq *cfs_rq);

extern void free_rt_sched_group(struct task_group *tg);
extern int alloc_rt_sched_group(struct task_group *tg, struct task_group *parent);
extern void init_tg_rt_entry(struct task_group *tg, struct rt_rq *rt_rq,
		struct sched_rt_entity *rt_se, int cpu,
		struct sched_rt_entity *parent);

extern struct task_group *sched_create_group(struct task_group *parent);
extern void sched_online_group(struct task_group *tg,
			       struct task_group *parent);
extern void sched_destroy_group(struct task_group *tg);
extern void sched_offline_group(struct task_group *tg);

extern void sched_move_task(struct task_struct *tsk);

#ifdef CONFIG_FAIR_GROUP_SCHED
extern int sched_group_set_shares(struct task_group *tg, unsigned long shares);
#endif

extern struct task_group *css_tg(struct cgroup_subsys_state *css);
#else /* CONFIG_CGROUP_SCHED */

struct cfs_bandwidth { };

#endif	/* CONFIG_CGROUP_SCHED */

#ifdef CONFIG_SCHED_HMP

#define NUM_TRACKED_WINDOWS 2
#define NUM_LOAD_INDICES 1000

struct hmp_sched_stats {
	int nr_big_tasks;
	u64 cumulative_runnable_avg;
	u64 pred_demands_sum;
};

struct load_subtractions {
	u64 window_start;
	u64 subs;
	u64 new_subs;
};

struct group_cpu_time {
	u64 curr_runnable_sum;
	u64 prev_runnable_sum;
	u64 nt_curr_runnable_sum;
	u64 nt_prev_runnable_sum;
};

struct sched_cluster {
	raw_spinlock_t load_lock;
	struct list_head list;
	struct cpumask cpus;
	int id;
	int max_power_cost;
	int min_power_cost;
	int max_possible_capacity;
	int capacity;
	int efficiency; /* Differentiate cpus with different IPC capability */
	int load_scale_factor;
	unsigned int exec_scale_factor;
	/*
	 * max_freq = user maximum
	 * max_mitigated_freq = thermal defined maximum
	 * max_possible_freq = maximum supported by hardware
	 */
	unsigned int cur_freq, max_freq, max_mitigated_freq, min_freq;
	unsigned int max_possible_freq;
	bool freq_init_done;
	int dstate, dstate_wakeup_latency, dstate_wakeup_energy;
	unsigned int static_cluster_pwr_cost;
	int notifier_sent;
	bool wake_up_idle;
	atomic64_t last_cc_update;
	atomic64_t cycles;
};

extern unsigned long all_cluster_ids[];

static inline int cluster_first_cpu(struct sched_cluster *cluster)
{
	return cpumask_first(&cluster->cpus);
}

struct related_thread_group {
	int id;
	raw_spinlock_t lock;
	struct list_head tasks;
	struct list_head list;
	struct sched_cluster *preferred_cluster;
	struct rcu_head rcu;
	u64 last_update;
};

extern struct list_head cluster_head;
extern int num_clusters;
extern struct sched_cluster *sched_cluster[NR_CPUS];

struct cpu_cycle {
	u64 cycles;
	u64 time;
};

#define for_each_sched_cluster(cluster) \
	list_for_each_entry_rcu(cluster, &cluster_head, list)

#endif /* CONFIG_SCHED_HMP */

/* CFS-related fields in a runqueue */
struct cfs_rq {
	struct load_weight load;
	unsigned int nr_running, h_nr_running;

	u64 exec_clock;
	u64 min_vruntime;
#ifndef CONFIG_64BIT
	u64 min_vruntime_copy;
#endif

	struct rb_root tasks_timeline;
	struct rb_node *rb_leftmost;

	/*
	 * 'curr' points to currently running entity on this cfs_rq.
	 * It is set to NULL otherwise (i.e when none are currently running).
	 */
	struct sched_entity *curr, *next, *last, *skip;

#ifdef	CONFIG_SCHED_DEBUG
	unsigned int nr_spread_over;
#endif

#ifdef CONFIG_SMP
	/*
	 * CFS load tracking
	 */
	struct sched_avg avg;
	u64 runnable_load_sum;
	unsigned long runnable_load_avg;
#ifdef CONFIG_FAIR_GROUP_SCHED
	unsigned long tg_load_avg_contrib;
	unsigned long propagate_avg;
#endif
	atomic_long_t removed_load_avg, removed_util_avg;
#ifndef CONFIG_64BIT
	u64 load_last_update_time_copy;
#endif

#ifdef CONFIG_FAIR_GROUP_SCHED
	/*
	 *   h_load = weight * f(tg)
	 *
	 * Where f(tg) is the recursive weight fraction assigned to
	 * this group.
	 */
	unsigned long h_load;
	u64 last_h_load_update;
	struct sched_entity *h_load_next;
#endif /* CONFIG_FAIR_GROUP_SCHED */
#endif /* CONFIG_SMP */

#ifdef CONFIG_FAIR_GROUP_SCHED
	struct rq *rq;	/* cpu runqueue to which this cfs_rq is attached */

	/*
	 * leaf cfs_rqs are those that hold tasks (lowest schedulable entity in
	 * a hierarchy). Non-leaf lrqs hold other higher schedulable entities
	 * (like users, containers etc.)
	 *
	 * leaf_cfs_rq_list ties together list of leaf cfs_rq's in a cpu. This
	 * list is used during load balance.
	 */
	int on_list;
	struct list_head leaf_cfs_rq_list;
	struct task_group *tg;	/* group that "owns" this runqueue */

#ifdef CONFIG_CFS_BANDWIDTH

#ifdef CONFIG_SCHED_HMP
	struct hmp_sched_stats hmp_stats;
#endif

	int runtime_enabled;
	u64 runtime_expires;
	s64 runtime_remaining;

	u64 throttled_clock, throttled_clock_task;
	u64 throttled_clock_task_time;
	int throttled, throttle_count, throttle_uptodate;
	struct list_head throttled_list;
#endif /* CONFIG_CFS_BANDWIDTH */
#endif /* CONFIG_FAIR_GROUP_SCHED */
};

static inline int rt_bandwidth_enabled(void)
{
	return sysctl_sched_rt_runtime >= 0;
}

/* RT IPI pull logic requires IRQ_WORK */
#ifdef CONFIG_IRQ_WORK
# define HAVE_RT_PUSH_IPI
#endif

/* Real-Time classes' related field in a runqueue: */
struct rt_rq {
	struct rt_prio_array active;
	unsigned int rt_nr_running;
#if defined CONFIG_SMP || defined CONFIG_RT_GROUP_SCHED
	struct {
		int curr; /* highest queued rt task prio */
#ifdef CONFIG_SMP
		int next; /* next highest */
#endif
	} highest_prio;
#endif
#ifdef CONFIG_SMP
	unsigned long rt_nr_migratory;
	unsigned long rt_nr_total;
	int overloaded;
	struct plist_head pushable_tasks;
#ifdef HAVE_RT_PUSH_IPI
	int push_flags;
	int push_cpu;
	struct irq_work push_work;
	raw_spinlock_t push_lock;
#endif
#endif /* CONFIG_SMP */
	int rt_queued;

	int rt_throttled;
	u64 rt_time;
	u64 rt_runtime;
	/* Nests inside the rq lock: */
	raw_spinlock_t rt_runtime_lock;

#ifdef CONFIG_RT_GROUP_SCHED
	unsigned long rt_nr_boosted;

	struct rq *rq;
	struct task_group *tg;
#endif
};

/* Deadline class' related fields in a runqueue */
struct dl_rq {
	/* runqueue is an rbtree, ordered by deadline */
	struct rb_root rb_root;
	struct rb_node *rb_leftmost;

	unsigned long dl_nr_running;

#ifdef CONFIG_SMP
	/*
	 * Deadline values of the currently executing and the
	 * earliest ready task on this rq. Caching these facilitates
	 * the decision wether or not a ready but not running task
	 * should migrate somewhere else.
	 */
	struct {
		u64 curr;
		u64 next;
	} earliest_dl;

	unsigned long dl_nr_migratory;
	int overloaded;

	/*
	 * Tasks on this rq that can be pushed away. They are kept in
	 * an rb-tree, ordered by tasks' deadlines, with caching
	 * of the leftmost (earliest deadline) element.
	 */
	struct rb_root pushable_dl_tasks_root;
	struct rb_node *pushable_dl_tasks_leftmost;
#else
	struct dl_bw dl_bw;
#endif
	/* This is the "average utilization" for this runqueue */
	s64 avg_bw;
};

#ifdef CONFIG_SMP

struct max_cpu_capacity {
	raw_spinlock_t lock;
	unsigned long val;
	int cpu;
};

/*
 * We add the notion of a root-domain which will be used to define per-domain
 * variables. Each exclusive cpuset essentially defines an island domain by
 * fully partitioning the member cpus from any other cpuset. Whenever a new
 * exclusive cpuset is created, we also create and attach a new root-domain
 * object.
 *
 */
struct root_domain {
	atomic_t refcount;
	atomic_t rto_count;
	struct rcu_head rcu;
	cpumask_var_t span;
	cpumask_var_t online;

	/* Indicate more than one runnable task for any CPU */
	bool overload;

	/* Indicate one or more cpus over-utilized (tipping point) */
	bool overutilized;

	/*
	 * The bit corresponding to a CPU gets set here if such CPU has more
	 * than one runnable -deadline task (as it is below for RT tasks).
	 */
	cpumask_var_t dlo_mask;
	atomic_t dlo_count;
	struct dl_bw dl_bw;
	struct cpudl cpudl;

	/*
	 * The "RT overload" flag: it gets set if a CPU has more than
	 * one runnable RT task.
	 */
	cpumask_var_t rto_mask;
	struct cpupri cpupri;

	/* Maximum cpu capacity in the system. */
	struct max_cpu_capacity max_cpu_capacity;

	/* First cpu with maximum and minimum original capacity */
	int max_cap_orig_cpu, min_cap_orig_cpu;
};

extern struct root_domain def_root_domain;

#endif /* CONFIG_SMP */

/*
 * This is the main, per-CPU runqueue data structure.
 *
 * Locking rule: those places that want to lock multiple runqueues
 * (such as the load balancing or the thread migration code), lock
 * acquire operations must be ordered by ascending &runqueue.
 */
struct rq {
	/* runqueue lock: */
	raw_spinlock_t lock;

	/*
	 * nr_running and cpu_load should be in the same cacheline because
	 * remote CPUs use both these fields when doing load calculation.
	 */
	unsigned int nr_running;
#ifdef CONFIG_NUMA_BALANCING
	unsigned int nr_numa_running;
	unsigned int nr_preferred_running;
#endif
	#define CPU_LOAD_IDX_MAX 5
	unsigned long cpu_load[CPU_LOAD_IDX_MAX];
	unsigned long last_load_update_tick;
	unsigned int misfit_task;
#ifdef CONFIG_NO_HZ_COMMON
	u64 nohz_stamp;
	unsigned long nohz_flags;
#endif
#ifdef CONFIG_NO_HZ_FULL
	unsigned long last_sched_tick;
#endif

#ifdef CONFIG_CPU_QUIET
	/* time-based average load */
	u64 nr_last_stamp;
	u64 nr_running_integral;
	seqcount_t ave_seqcnt;
#endif

	/* capture load from *all* tasks on this cpu: */
	struct load_weight load;
	unsigned long nr_load_updates;
	u64 nr_switches;

	struct cfs_rq cfs;
	struct rt_rq rt;
	struct dl_rq dl;

#ifdef CONFIG_FAIR_GROUP_SCHED
	/* list of leaf cfs_rq on this cpu: */
	struct list_head leaf_cfs_rq_list;
	struct list_head *tmp_alone_branch;
#endif /* CONFIG_FAIR_GROUP_SCHED */

	/*
	 * This is part of a global counter where only the total sum
	 * over all CPUs matters. A task can increase this counter on
	 * one CPU and if it got migrated afterwards it may decrease
	 * it on another CPU. Always updated under the runqueue lock:
	 */
	unsigned long nr_uninterruptible;

	struct task_struct *curr, *idle, *stop;
	unsigned long next_balance;
	struct mm_struct *prev_mm;

	unsigned int clock_skip_update;
	u64 clock;
	u64 clock_task;

	atomic_t nr_iowait;

#ifdef CONFIG_SMP
	struct root_domain *rd;
	struct sched_domain *sd;

	unsigned long cpu_capacity;
	unsigned long cpu_capacity_orig;

	struct callback_head *balance_callback;

	unsigned char idle_balance;
	/* For active balancing */
	int active_balance;
	int push_cpu;
	struct task_struct *push_task;
	struct cpu_stop_work active_balance_work;
	/* cpu of this runqueue: */
	int cpu;
	int online;

	struct list_head cfs_tasks;

	u64 rt_avg;
	u64 age_stamp;
	u64 idle_stamp;
	u64 avg_idle;

	/* This is used to determine avg_idle's max value */
	u64 max_idle_balance_cost;
#endif

#ifdef CONFIG_SCHED_HMP
	struct sched_cluster *cluster;
	struct cpumask freq_domain_cpumask;
	struct hmp_sched_stats hmp_stats;

	int cstate, wakeup_latency, wakeup_energy;
	u64 window_start;
	unsigned long hmp_flags;

	u64 cur_irqload;
	u64 avg_irqload;
	u64 irqload_ts;
	unsigned int static_cpu_pwr_cost;
	struct task_struct *ed_task;
	struct cpu_cycle cc;
	u64 old_busy_time, old_busy_time_group;
	u64 old_estimated_time;
	u64 curr_runnable_sum;
	u64 prev_runnable_sum;
	u64 nt_curr_runnable_sum;
	u64 nt_prev_runnable_sum;
	struct group_cpu_time grp_time;
	struct load_subtractions load_subs[NUM_TRACKED_WINDOWS];
	DECLARE_BITMAP_ARRAY(top_tasks_bitmap,
			NUM_TRACKED_WINDOWS, NUM_LOAD_INDICES);
	u8 *top_tasks[NUM_TRACKED_WINDOWS];
	u8 curr_table;
	int prev_top;
	int curr_top;
#endif

#ifdef CONFIG_IRQ_TIME_ACCOUNTING
	u64 prev_irq_time;
#endif
#ifdef CONFIG_PARAVIRT
	u64 prev_steal_time;
#endif
#ifdef CONFIG_PARAVIRT_TIME_ACCOUNTING
	u64 prev_steal_time_rq;
#endif

	/* calc_load related fields */
	unsigned long calc_load_update;
	long calc_load_active;

#ifdef CONFIG_SCHED_HRTICK
#ifdef CONFIG_SMP
	int hrtick_csd_pending;
	struct call_single_data hrtick_csd;
#endif
	struct hrtimer hrtick_timer;
#endif

#ifdef CONFIG_SCHEDSTATS
	/* latency stats */
	struct sched_info rq_sched_info;
	unsigned long long rq_cpu_time;
	/* could above be rq->cfs_rq.exec_clock + rq->rt_rq.rt_runtime ? */

	/* sys_sched_yield() stats */
	unsigned int yld_count;

	/* schedule() stats */
	unsigned int sched_count;
	unsigned int sched_goidle;

	/* try_to_wake_up() stats */
	unsigned int ttwu_count;
	unsigned int ttwu_local;
#ifdef CONFIG_SMP
	struct eas_stats eas_stats;
#endif
#endif

#ifdef CONFIG_SMP
	struct llist_head wake_list;
#endif

#ifdef CONFIG_CPU_IDLE
	/* Must be inspected within a rcu lock section */
	struct cpuidle_state *idle_state;
	int idle_state_idx;
#endif
};

static inline int cpu_of(struct rq *rq)
{
#ifdef CONFIG_SMP
	return rq->cpu;
#else
	return 0;
#endif
}

DECLARE_PER_CPU_SHARED_ALIGNED(struct rq, runqueues);

#define cpu_rq(cpu)		(&per_cpu(runqueues, (cpu)))
#define this_rq()		this_cpu_ptr(&runqueues)
#define task_rq(p)		cpu_rq(task_cpu(p))
#define cpu_curr(cpu)		(cpu_rq(cpu)->curr)
#define raw_rq()		raw_cpu_ptr(&runqueues)

static inline u64 __rq_clock_broken(struct rq *rq)
{
	return READ_ONCE(rq->clock);
}

static inline u64 rq_clock(struct rq *rq)
{
	lockdep_assert_held(&rq->lock);
	return rq->clock;
}

static inline u64 rq_clock_task(struct rq *rq)
{
	lockdep_assert_held(&rq->lock);
	return rq->clock_task;
}

#define RQCF_REQ_SKIP	0x01
#define RQCF_ACT_SKIP	0x02

static inline void rq_clock_skip_update(struct rq *rq, bool skip)
{
	lockdep_assert_held(&rq->lock);
	if (skip)
		rq->clock_skip_update |= RQCF_REQ_SKIP;
	else
		rq->clock_skip_update &= ~RQCF_REQ_SKIP;
}

#ifdef CONFIG_NUMA
enum numa_topology_type {
	NUMA_DIRECT,
	NUMA_GLUELESS_MESH,
	NUMA_BACKPLANE,
};
extern enum numa_topology_type sched_numa_topology_type;
extern int sched_max_numa_distance;
extern bool find_numa_distance(int distance);
#endif

#ifdef CONFIG_NUMA_BALANCING
/* The regions in numa_faults array from task_struct */
enum numa_faults_stats {
	NUMA_MEM = 0,
	NUMA_CPU,
	NUMA_MEMBUF,
	NUMA_CPUBUF
};
extern void sched_setnuma(struct task_struct *p, int node);
extern int migrate_task_to(struct task_struct *p, int cpu);
extern int migrate_swap(struct task_struct *, struct task_struct *);
#endif /* CONFIG_NUMA_BALANCING */

#ifdef CONFIG_SMP

static inline void
queue_balance_callback(struct rq *rq,
		       struct callback_head *head,
		       void (*func)(struct rq *rq))
{
	lockdep_assert_held(&rq->lock);

	if (unlikely(head->next))
		return;

	head->func = (void (*)(struct callback_head *))func;
	head->next = rq->balance_callback;
	rq->balance_callback = head;
}

extern void sched_ttwu_pending(void);

#define rcu_dereference_check_sched_domain(p) \
	rcu_dereference_check((p), \
			      lockdep_is_held(&sched_domains_mutex))

/*
 * The domain tree (rq->sd) is protected by RCU's quiescent state transition.
 * See detach_destroy_domains: synchronize_sched for details.
 *
 * The domain tree of any CPU may only be accessed from within
 * preempt-disabled sections.
 */
#define for_each_domain(cpu, __sd) \
	for (__sd = rcu_dereference_check_sched_domain(cpu_rq(cpu)->sd); \
			__sd; __sd = __sd->parent)

#define for_each_lower_domain(sd) for (; sd; sd = sd->child)

/**
 * highest_flag_domain - Return highest sched_domain containing flag.
 * @cpu:	The cpu whose highest level of sched domain is to
 *		be returned.
 * @flag:	The flag to check for the highest sched_domain
 *		for the given cpu.
 *
 * Returns the highest sched_domain of a cpu which contains the given flag.
 */
static inline struct sched_domain *highest_flag_domain(int cpu, int flag)
{
	struct sched_domain *sd, *hsd = NULL;

	for_each_domain(cpu, sd) {
		if (!(sd->flags & flag))
			break;
		hsd = sd;
	}

	return hsd;
}

static inline struct sched_domain *lowest_flag_domain(int cpu, int flag)
{
	struct sched_domain *sd;

	for_each_domain(cpu, sd) {
		if (sd->flags & flag)
			break;
	}

	return sd;
}

DECLARE_PER_CPU(struct sched_domain *, sd_llc);
DECLARE_PER_CPU(int, sd_llc_size);
DECLARE_PER_CPU(int, sd_llc_id);
DECLARE_PER_CPU(struct sched_domain *, sd_numa);
DECLARE_PER_CPU(struct sched_domain *, sd_busy);
DECLARE_PER_CPU(struct sched_domain *, sd_asym);
DECLARE_PER_CPU(struct sched_domain *, sd_ea);
DECLARE_PER_CPU(struct sched_domain *, sd_scs);

struct sched_group_capacity {
	atomic_t ref;
	/*
	 * CPU capacity of this group, SCHED_LOAD_SCALE being max capacity
	 * for a single CPU.
	 */
	unsigned long capacity;
	unsigned long max_capacity; /* Max per-cpu capacity in group */
	unsigned long min_capacity; /* Min per-CPU capacity in group */
	unsigned long next_update;
	int imbalance; /* XXX unrelated to capacity but shared group state */
	/*
	 * Number of busy cpus in this group.
	 */
	atomic_t nr_busy_cpus;

	unsigned long cpumask[0]; /* iteration mask */
};

struct sched_group {
	struct sched_group *next;	/* Must be a circular list */
	atomic_t ref;

	unsigned int group_weight;
	struct sched_group_capacity *sgc;
	const struct sched_group_energy *sge;

	/*
	 * The CPUs this group covers.
	 *
	 * NOTE: this field is variable length. (Allocated dynamically
	 * by attaching extra space to the end of the structure,
	 * depending on how many CPUs the kernel has booted up with)
	 */
	unsigned long cpumask[0];
};

static inline struct cpumask *sched_group_cpus(struct sched_group *sg)
{
	return to_cpumask(sg->cpumask);
}

/*
 * cpumask masking which cpus in the group are allowed to iterate up the domain
 * tree.
 */
static inline struct cpumask *sched_group_mask(struct sched_group *sg)
{
	return to_cpumask(sg->sgc->cpumask);
}

/**
 * group_first_cpu - Returns the first cpu in the cpumask of a sched_group.
 * @group: The group whose first cpu is to be returned.
 */
static inline unsigned int group_first_cpu(struct sched_group *group)
{
	return cpumask_first(sched_group_cpus(group));
}

extern int group_balance_cpu(struct sched_group *sg);

#else

static inline void sched_ttwu_pending(void) { }

#endif /* CONFIG_SMP */

#include "stats.h"
#include "auto_group.h"

enum sched_boost_policy {
	SCHED_BOOST_NONE,
	SCHED_BOOST_ON_BIG,
	SCHED_BOOST_ON_ALL,
};

#ifdef CONFIG_SCHED_HMP

#define WINDOW_STATS_RECENT		0
#define WINDOW_STATS_MAX		1
#define WINDOW_STATS_MAX_RECENT_AVG	2
#define WINDOW_STATS_AVG		3
#define WINDOW_STATS_INVALID_POLICY	4

#define SCHED_UPMIGRATE_MIN_NICE 15
#define EXITING_TASK_MARKER	0xdeaddead

#define UP_MIGRATION		1
#define DOWN_MIGRATION		2
#define IRQLOAD_MIGRATION	3

extern struct mutex policy_mutex;
extern unsigned int sched_ravg_window;
extern unsigned int sched_disable_window_stats;
extern unsigned int max_possible_freq;
extern unsigned int min_max_freq;
extern unsigned int pct_task_load(struct task_struct *p);
extern unsigned int max_possible_efficiency;
extern unsigned int min_possible_efficiency;
extern unsigned int max_capacity;
extern unsigned int min_capacity;
extern unsigned int max_load_scale_factor;
extern unsigned int max_possible_capacity;
extern unsigned int min_max_possible_capacity;
extern unsigned int max_power_cost;
extern unsigned int sched_init_task_load_windows;
extern unsigned int up_down_migrate_scale_factor;
extern unsigned int sysctl_sched_restrict_cluster_spill;
extern unsigned int sched_pred_alert_load;
extern struct sched_cluster init_cluster;
extern unsigned int  __read_mostly sched_short_sleep_task_threshold;
extern unsigned int  __read_mostly sched_long_cpu_selection_threshold;
extern unsigned int  __read_mostly sched_big_waker_task_load;
extern unsigned int  __read_mostly sched_small_wakee_task_load;
extern unsigned int  __read_mostly sched_spill_load;
extern unsigned int  __read_mostly sched_upmigrate;
extern unsigned int  __read_mostly sched_downmigrate;
extern unsigned int  __read_mostly sysctl_sched_spill_nr_run;
extern unsigned int  __read_mostly sched_load_granule;

extern void init_new_task_load(struct task_struct *p, bool idle_task);
extern u64 sched_ktime_clock(void);
extern int got_boost_kick(void);
extern int register_cpu_cycle_counter_cb(struct cpu_cycle_counter_cb *cb);
extern void update_task_ravg(struct task_struct *p, struct rq *rq, int event,
						u64 wallclock, u64 irqtime);
extern bool early_detection_notify(struct rq *rq, u64 wallclock);
extern void clear_ed_task(struct task_struct *p, struct rq *rq);
extern void fixup_busy_time(struct task_struct *p, int new_cpu);
extern void clear_boost_kick(int cpu);
extern void clear_hmp_request(int cpu);
extern void mark_task_starting(struct task_struct *p);
extern void set_window_start(struct rq *rq);
extern void update_cluster_topology(void);
extern void note_task_waking(struct task_struct *p, u64 wallclock);
extern void set_task_last_switch_out(struct task_struct *p, u64 wallclock);
extern void init_clusters(void);
extern void reset_cpu_hmp_stats(int cpu, int reset_cra);
extern unsigned int max_task_load(void);
extern void sched_account_irqtime(int cpu, struct task_struct *curr,
				 u64 delta, u64 wallclock);
extern void sched_account_irqstart(int cpu, struct task_struct *curr,
				   u64 wallclock);
extern unsigned int cpu_temp(int cpu);
extern unsigned int nr_eligible_big_tasks(int cpu);
extern int update_preferred_cluster(struct related_thread_group *grp,
			struct task_struct *p, u32 old_load);
extern void set_preferred_cluster(struct related_thread_group *grp);
extern void add_new_task_to_grp(struct task_struct *new);
extern unsigned int update_freq_aggregate_threshold(unsigned int threshold);
extern void update_avg_burst(struct task_struct *p);
extern void update_avg(u64 *avg, u64 sample);

#define NO_BOOST 0
#define FULL_THROTTLE_BOOST 1
#define CONSERVATIVE_BOOST 2
#define RESTRAINED_BOOST 3

static inline struct sched_cluster *cpu_cluster(int cpu)
{
	return cpu_rq(cpu)->cluster;
}

static inline int cpu_capacity(int cpu)
{
	return cpu_rq(cpu)->cluster->capacity;
}

static inline int cpu_max_possible_capacity(int cpu)
{
	return cpu_rq(cpu)->cluster->max_possible_capacity;
}

static inline int cpu_load_scale_factor(int cpu)
{
	return cpu_rq(cpu)->cluster->load_scale_factor;
}

static inline int cpu_efficiency(int cpu)
{
	return cpu_rq(cpu)->cluster->efficiency;
}

static inline unsigned int cpu_cur_freq(int cpu)
{
	return cpu_rq(cpu)->cluster->cur_freq;
}

static inline unsigned int cpu_min_freq(int cpu)
{
	return cpu_rq(cpu)->cluster->min_freq;
}

static inline unsigned int cluster_max_freq(struct sched_cluster *cluster)
{
	/*
	 * Governor and thermal driver don't know the other party's mitigation
	 * voting. So struct cluster saves both and return min() for current
	 * cluster fmax.
	 */
	return min(cluster->max_mitigated_freq, cluster->max_freq);
}

static inline unsigned int cpu_max_freq(int cpu)
{
	return cluster_max_freq(cpu_rq(cpu)->cluster);
}

static inline unsigned int cpu_max_possible_freq(int cpu)
{
	return cpu_rq(cpu)->cluster->max_possible_freq;
}

static inline int same_cluster(int src_cpu, int dst_cpu)
{
	return cpu_rq(src_cpu)->cluster == cpu_rq(dst_cpu)->cluster;
}

static inline int cpu_max_power_cost(int cpu)
{
	return cpu_rq(cpu)->cluster->max_power_cost;
}

static inline int cpu_min_power_cost(int cpu)
{
	return cpu_rq(cpu)->cluster->min_power_cost;
}

static inline u32 cpu_cycles_to_freq(u64 cycles, u32 period)
{
	return div64_u64(cycles, period);
}

static inline bool hmp_capable(void)
{
	return max_possible_capacity != min_max_possible_capacity;
}

static inline bool is_max_capacity_cpu(int cpu)
{
	return cpu_max_possible_capacity(cpu) == max_possible_capacity;
}

/*
 * 'load' is in reference to "best cpu" at its best frequency.
 * Scale that in reference to a given cpu, accounting for how bad it is
 * in reference to "best cpu".
 */
static inline u64 scale_load_to_cpu(u64 task_load, int cpu)
{
	u64 lsf = cpu_load_scale_factor(cpu);

	if (lsf != 1024) {
		task_load *= lsf;
		task_load /= 1024;
	}

	return task_load;
}

static inline unsigned int task_load(struct task_struct *p)
{
	return p->ravg.demand;
}

static inline void
inc_cumulative_runnable_avg(struct hmp_sched_stats *stats,
				 struct task_struct *p)
{
	u32 task_load;

	if (sched_disable_window_stats)
		return;

	task_load = sched_disable_window_stats ? 0 : p->ravg.demand;

	stats->cumulative_runnable_avg += task_load;
	stats->pred_demands_sum += p->ravg.pred_demand;
}

static inline void
dec_cumulative_runnable_avg(struct hmp_sched_stats *stats,
				struct task_struct *p)
{
	u32 task_load;

	if (sched_disable_window_stats)
		return;

	task_load = sched_disable_window_stats ? 0 : p->ravg.demand;

	stats->cumulative_runnable_avg -= task_load;

	BUG_ON((s64)stats->cumulative_runnable_avg < 0);

	stats->pred_demands_sum -= p->ravg.pred_demand;
	BUG_ON((s64)stats->pred_demands_sum < 0);
}

static inline void
fixup_cumulative_runnable_avg(struct hmp_sched_stats *stats,
			      struct task_struct *p, s64 task_load_delta,
			      s64 pred_demand_delta)
{
	if (sched_disable_window_stats)
		return;

	stats->cumulative_runnable_avg += task_load_delta;
	BUG_ON((s64)stats->cumulative_runnable_avg < 0);

	stats->pred_demands_sum += pred_demand_delta;
	BUG_ON((s64)stats->pred_demands_sum < 0);
}

#define pct_to_real(tunable)	\
		(div64_u64((u64)tunable * (u64)max_task_load(), 100))

#define real_to_pct(tunable)	\
		(div64_u64((u64)tunable * (u64)100, (u64)max_task_load()))

#define SCHED_HIGH_IRQ_TIMEOUT 3
static inline u64 sched_irqload(int cpu)
{
	struct rq *rq = cpu_rq(cpu);
	s64 delta;

	delta = get_jiffies_64() - rq->irqload_ts;
	/*
	 * Current context can be preempted by irq and rq->irqload_ts can be
	 * updated by irq context so that delta can be negative.
	 * But this is okay and we can safely return as this means there
	 * was recent irq occurrence.
	 */

	if (delta < SCHED_HIGH_IRQ_TIMEOUT)
		return rq->avg_irqload;
	else
		return 0;
}

static inline int sched_cpu_high_irqload(int cpu)
{
	return sched_irqload(cpu) >= sysctl_sched_cpu_high_irqload;
}

static inline bool task_in_related_thread_group(struct task_struct *p)
{
	return !!(rcu_access_pointer(p->grp) != NULL);
}

static inline
struct related_thread_group *task_related_thread_group(struct task_struct *p)
{
	return rcu_dereference(p->grp);
}

#define PRED_DEMAND_DELTA ((s64)new_pred_demand - p->ravg.pred_demand)

extern void
check_for_freq_change(struct rq *rq, bool check_pred, bool check_groups);

extern void notify_migration(int src_cpu, int dest_cpu,
			bool src_cpu_dead, struct task_struct *p);

/* Is frequency of two cpus synchronized with each other? */
static inline int same_freq_domain(int src_cpu, int dst_cpu)
{
	struct rq *rq = cpu_rq(src_cpu);

	if (src_cpu == dst_cpu)
		return 1;

	return cpumask_test_cpu(dst_cpu, &rq->freq_domain_cpumask);
}

#define	BOOST_KICK	0
#define	CPU_RESERVED	1

static inline int is_reserved(int cpu)
{
	struct rq *rq = cpu_rq(cpu);

	return test_bit(CPU_RESERVED, &rq->hmp_flags);
}

static inline int mark_reserved(int cpu)
{
	struct rq *rq = cpu_rq(cpu);

	/* Name boost_flags as hmp_flags? */
	return test_and_set_bit(CPU_RESERVED, &rq->hmp_flags);
}

static inline void clear_reserved(int cpu)
{
	struct rq *rq = cpu_rq(cpu);

	clear_bit(CPU_RESERVED, &rq->hmp_flags);
}

static inline u64 cpu_cravg_sync(int cpu, int sync)
{
	struct rq *rq = cpu_rq(cpu);
	u64 load;

	load = rq->hmp_stats.cumulative_runnable_avg;

	/*
	 * If load is being checked in a sync wakeup environment,
	 * we may want to discount the load of the currently running
	 * task.
	 */
	if (sync && cpu == smp_processor_id()) {
		if (load > rq->curr->ravg.demand)
			load -= rq->curr->ravg.demand;
		else
			load = 0;
	}

	return load;
}

static inline bool is_short_burst_task(struct task_struct *p)
{
	return p->ravg.avg_burst < sysctl_sched_short_burst &&
	       p->ravg.avg_sleep_time > sysctl_sched_short_sleep;
}

extern void check_for_migration(struct rq *rq, struct task_struct *p);
extern void pre_big_task_count_change(const struct cpumask *cpus);
extern void post_big_task_count_change(const struct cpumask *cpus);
extern void set_hmp_defaults(void);
extern int power_delta_exceeded(unsigned int cpu_cost, unsigned int base_cost);
extern unsigned int power_cost(int cpu, u64 demand);
extern void reset_all_window_stats(u64 window_start, unsigned int window_size);
extern int sched_boost(void);
extern int task_load_will_fit(struct task_struct *p, u64 task_load, int cpu,
					enum sched_boost_policy boost_policy);
extern enum sched_boost_policy sched_boost_policy(void);
extern int task_will_fit(struct task_struct *p, int cpu);
extern u64 cpu_load(int cpu);
extern u64 cpu_load_sync(int cpu, int sync);
extern int preferred_cluster(struct sched_cluster *cluster,
						struct task_struct *p);
extern void inc_nr_big_task(struct hmp_sched_stats *stats,
					struct task_struct *p);
extern void dec_nr_big_task(struct hmp_sched_stats *stats,
					struct task_struct *p);
extern void inc_rq_hmp_stats(struct rq *rq,
				struct task_struct *p, int change_cra);
extern void dec_rq_hmp_stats(struct rq *rq,
				struct task_struct *p, int change_cra);
extern void reset_hmp_stats(struct hmp_sched_stats *stats, int reset_cra);
extern int is_big_task(struct task_struct *p);
extern int upmigrate_discouraged(struct task_struct *p);
extern struct sched_cluster *rq_cluster(struct rq *rq);
extern int nr_big_tasks(struct rq *rq);
extern void fixup_nr_big_tasks(struct hmp_sched_stats *stats,
					struct task_struct *p, s64 delta);
extern void reset_task_stats(struct task_struct *p);
extern void reset_cfs_rq_hmp_stats(int cpu, int reset_cra);
extern void _inc_hmp_sched_stats_fair(struct rq *rq,
			struct task_struct *p, int change_cra);
extern u64 cpu_upmigrate_discourage_read_u64(struct cgroup_subsys_state *css,
					struct cftype *cft);
extern int cpu_upmigrate_discourage_write_u64(struct cgroup_subsys_state *css,
				struct cftype *cft, u64 upmigrate_discourage);
extern void sched_boost_parse_dt(void);
extern void clear_top_tasks_bitmap(unsigned long *bitmap);

#if defined(CONFIG_SCHED_TUNE) && defined(CONFIG_CGROUP_SCHEDTUNE)
extern bool task_sched_boost(struct task_struct *p);
extern int sync_cgroup_colocation(struct task_struct *p, bool insert);
extern bool same_schedtune(struct task_struct *tsk1, struct task_struct *tsk2);
extern void update_cgroup_boost_settings(void);
extern void restore_cgroup_boost_settings(void);

#else
static inline bool
same_schedtune(struct task_struct *tsk1, struct task_struct *tsk2)
{
	return true;
}

static inline bool task_sched_boost(struct task_struct *p)
{
	return true;
}

static inline void update_cgroup_boost_settings(void) { }
static inline void restore_cgroup_boost_settings(void) { }
#endif

extern int alloc_related_thread_groups(void);

#else	/* CONFIG_SCHED_HMP */

struct hmp_sched_stats;
struct related_thread_group;
struct sched_cluster;

static inline enum sched_boost_policy sched_boost_policy(void)
{
	return SCHED_BOOST_NONE;
}

static inline bool task_sched_boost(struct task_struct *p)
{
	return true;
}

static inline int got_boost_kick(void)
{
	return 0;
}

static inline void update_task_ravg(struct task_struct *p, struct rq *rq,
				int event, u64 wallclock, u64 irqtime) { }

static inline bool early_detection_notify(struct rq *rq, u64 wallclock)
{
	return 0;
}

static inline void clear_ed_task(struct task_struct *p, struct rq *rq) { }
static inline void fixup_busy_time(struct task_struct *p, int new_cpu) { }
static inline void clear_boost_kick(int cpu) { }
static inline void clear_hmp_request(int cpu) { }
static inline void mark_task_starting(struct task_struct *p) { }
static inline void set_window_start(struct rq *rq) { }
static inline void init_clusters(void) {}
static inline void update_cluster_topology(void) { }
static inline void note_task_waking(struct task_struct *p, u64 wallclock) { }
static inline void set_task_last_switch_out(struct task_struct *p,
					    u64 wallclock) { }

static inline int task_will_fit(struct task_struct *p, int cpu)
{
	return 1;
}

static inline int select_best_cpu(struct task_struct *p, int target,
				  int reason, int sync)
{
	return 0;
}

static inline unsigned int power_cost(int cpu, u64 demand)
{
	return SCHED_CAPACITY_SCALE;
}

static inline int sched_boost(void)
{
	return 0;
}

static inline int is_big_task(struct task_struct *p)
{
	return 0;
}

static inline int nr_big_tasks(struct rq *rq)
{
	return 0;
}

static inline int is_cpu_throttling_imminent(int cpu)
{
	return 0;
}

static inline int is_task_migration_throttled(struct task_struct *p)
{
	return 0;
}

static inline unsigned int cpu_temp(int cpu)
{
	return 0;
}

static inline void
inc_rq_hmp_stats(struct rq *rq, struct task_struct *p, int change_cra) { }

static inline void
dec_rq_hmp_stats(struct rq *rq, struct task_struct *p, int change_cra) { }

static inline void
inc_hmp_sched_stats_fair(struct rq *rq, struct task_struct *p) { }

static inline void
dec_hmp_sched_stats_fair(struct rq *rq, struct task_struct *p) { }

static inline int
preferred_cluster(struct sched_cluster *cluster, struct task_struct *p)
{
	return 1;
}

static inline struct sched_cluster *rq_cluster(struct rq *rq)
{
	return NULL;
}

static inline void init_new_task_load(struct task_struct *p, bool idle_task)
{
}

static inline u64 scale_load_to_cpu(u64 load, int cpu)
{
	return load;
}

static inline unsigned int nr_eligible_big_tasks(int cpu)
{
	return 0;
}

static inline bool is_max_capacity_cpu(int cpu) { return true; }

static inline int pct_task_load(struct task_struct *p) { return 0; }

static inline int cpu_capacity(int cpu)
{
	return SCHED_LOAD_SCALE;
}

static inline int same_cluster(int src_cpu, int dst_cpu) { return 1; }

static inline void inc_cumulative_runnable_avg(struct hmp_sched_stats *stats,
		 struct task_struct *p)
{
}

static inline void dec_cumulative_runnable_avg(struct hmp_sched_stats *stats,
		 struct task_struct *p)
{
}

static inline void sched_account_irqtime(int cpu, struct task_struct *curr,
				 u64 delta, u64 wallclock)
{
}

static inline void sched_account_irqstart(int cpu, struct task_struct *curr,
					  u64 wallclock)
{
}

static inline int sched_cpu_high_irqload(int cpu) { return 0; }

static inline void set_preferred_cluster(struct related_thread_group *grp) { }

static inline bool task_in_related_thread_group(struct task_struct *p)
{
	return false;
}

static inline
struct related_thread_group *task_related_thread_group(struct task_struct *p)
{
	return NULL;
}

static inline u32 task_load(struct task_struct *p) { return 0; }

static inline int update_preferred_cluster(struct related_thread_group *grp,
			 struct task_struct *p, u32 old_load)
{
	return 0;
}

static inline void add_new_task_to_grp(struct task_struct *new) {}

#define PRED_DEMAND_DELTA (0)

static inline void
check_for_freq_change(struct rq *rq, bool check_pred, bool check_groups) { }

static inline void notify_migration(int src_cpu, int dest_cpu,
			bool src_cpu_dead, struct task_struct *p) { }

static inline int same_freq_domain(int src_cpu, int dst_cpu)
{
	return 1;
}

static inline void check_for_migration(struct rq *rq, struct task_struct *p) { }
static inline void pre_big_task_count_change(void) { }
static inline void post_big_task_count_change(void) { }
static inline void set_hmp_defaults(void) { }

static inline void clear_reserved(int cpu) { }
static inline void sched_boost_parse_dt(void) {}
static inline int alloc_related_thread_groups(void) { return 0; }

#define trace_sched_cpu_load(...)
#define trace_sched_cpu_load_lb(...)
#define trace_sched_cpu_load_cgroup(...)
#define trace_sched_cpu_load_wakeup(...)

static inline void update_avg_burst(struct task_struct *p) {}

#endif	/* CONFIG_SCHED_HMP */

/*
 * Returns the rq capacity of any rq in a group. This does not play
 * well with groups where rq capacity can change independently.
 */
#define group_rq_capacity(group) cpu_capacity(group_first_cpu(group))

#ifdef CONFIG_CGROUP_SCHED

/*
 * Return the group to which this tasks belongs.
 *
 * We cannot use task_css() and friends because the cgroup subsystem
 * changes that value before the cgroup_subsys::attach() method is called,
 * therefore we cannot pin it and might observe the wrong value.
 *
 * The same is true for autogroup's p->signal->autogroup->tg, the autogroup
 * core changes this before calling sched_move_task().
 *
 * Instead we use a 'copy' which is updated from sched_move_task() while
 * holding both task_struct::pi_lock and rq::lock.
 */
static inline struct task_group *task_group(struct task_struct *p)
{
	return p->sched_task_group;
}

/* Change a task's cfs_rq and parent entity if it moves across CPUs/groups */
static inline void set_task_rq(struct task_struct *p, unsigned int cpu)
{
#if defined(CONFIG_FAIR_GROUP_SCHED) || defined(CONFIG_RT_GROUP_SCHED)
	struct task_group *tg = task_group(p);
#endif

#ifdef CONFIG_FAIR_GROUP_SCHED
	p->se.cfs_rq = tg->cfs_rq[cpu];
	p->se.parent = tg->se[cpu];
#endif

#ifdef CONFIG_RT_GROUP_SCHED
	p->rt.rt_rq  = tg->rt_rq[cpu];
	p->rt.parent = tg->rt_se[cpu];
#endif
}

#else /* CONFIG_CGROUP_SCHED */

static inline void set_task_rq(struct task_struct *p, unsigned int cpu) { }
static inline struct task_group *task_group(struct task_struct *p)
{
	return NULL;
}
#endif /* CONFIG_CGROUP_SCHED */

static inline void __set_task_cpu(struct task_struct *p, unsigned int cpu)
{
	set_task_rq(p, cpu);
#ifdef CONFIG_SMP
	/*
	 * After ->cpu is set up to a new value, task_rq_lock(p, ...) can be
	 * successfuly executed on another CPU. We must ensure that updates of
	 * per-task data have been completed by this moment.
	 */
	smp_wmb();
#ifdef CONFIG_THREAD_INFO_IN_TASK
	p->cpu = cpu;
#else
	task_thread_info(p)->cpu = cpu;
#endif
	p->wake_cpu = cpu;
#endif
}

/*
 * Tunables that become constants when CONFIG_SCHED_DEBUG is off:
 */
#ifdef CONFIG_SCHED_DEBUG
# include <linux/static_key.h>
# define const_debug __read_mostly
#else
# define const_debug const
#endif

extern const_debug unsigned int sysctl_sched_features;

#define SCHED_FEAT(name, enabled)	\
	__SCHED_FEAT_##name ,

enum {
#include "features.h"
	__SCHED_FEAT_NR,
};

#undef SCHED_FEAT

#if defined(CONFIG_SCHED_DEBUG) && defined(HAVE_JUMP_LABEL)
#define SCHED_FEAT(name, enabled)					\
static __always_inline bool static_branch_##name(struct static_key *key) \
{									\
	return static_key_##enabled(key);				\
}

#include "features.h"

#undef SCHED_FEAT

extern struct static_key sched_feat_keys[__SCHED_FEAT_NR];
#define sched_feat(x) (static_branch_##x(&sched_feat_keys[__SCHED_FEAT_##x]))
#else /* !(SCHED_DEBUG && HAVE_JUMP_LABEL) */
#define sched_feat(x) (sysctl_sched_features & (1UL << __SCHED_FEAT_##x))
#endif /* SCHED_DEBUG && HAVE_JUMP_LABEL */

extern struct static_key_false sched_numa_balancing;

static inline u64 global_rt_period(void)
{
	return (u64)sysctl_sched_rt_period * NSEC_PER_USEC;
}

static inline u64 global_rt_runtime(void)
{
	if (sysctl_sched_rt_runtime < 0)
		return RUNTIME_INF;

	return (u64)sysctl_sched_rt_runtime * NSEC_PER_USEC;
}

static inline int task_current(struct rq *rq, struct task_struct *p)
{
	return rq->curr == p;
}

static inline int task_running(struct rq *rq, struct task_struct *p)
{
#ifdef CONFIG_SMP
	return p->on_cpu;
#else
	return task_current(rq, p);
#endif
}

static inline int task_on_rq_queued(struct task_struct *p)
{
	return p->on_rq == TASK_ON_RQ_QUEUED;
}

static inline int task_on_rq_migrating(struct task_struct *p)
{
	return p->on_rq == TASK_ON_RQ_MIGRATING;
}

#ifndef prepare_arch_switch
# define prepare_arch_switch(next)	do { } while (0)
#endif
#ifndef finish_arch_post_lock_switch
# define finish_arch_post_lock_switch()	do { } while (0)
#endif

static inline void prepare_lock_switch(struct rq *rq, struct task_struct *next)
{
#ifdef CONFIG_SMP
	/*
	 * We can optimise this out completely for !SMP, because the
	 * SMP rebalancing from interrupt is the only thing that cares
	 * here.
	 */
	next->on_cpu = 1;
#endif
}

static inline void finish_lock_switch(struct rq *rq, struct task_struct *prev)
{
#ifdef CONFIG_SMP
	/*
	 * After ->on_cpu is cleared, the task can be moved to a different CPU.
	 * We must ensure this doesn't happen until the switch is completely
	 * finished.
	 *
	 * In particular, the load of prev->state in finish_task_switch() must
	 * happen before this.
	 *
	 * Pairs with the control dependency and rmb in try_to_wake_up().
	 */
	smp_store_release(&prev->on_cpu, 0);
#endif
#ifdef CONFIG_DEBUG_SPINLOCK
	/* this is a valid case when another task releases the spinlock */
	rq->lock.owner = current;
#endif
	/*
	 * If we are tracking spinlock dependencies then we have to
	 * fix up the runqueue lock - which gets 'carried over' from
	 * prev into current:
	 */
	spin_acquire(&rq->lock.dep_map, 0, 0, _THIS_IP_);

	raw_spin_unlock_irq(&rq->lock);
}

/*
 * wake flags
 */
#define WF_SYNC		0x01		/* waker goes to sleep after wakeup */
#define WF_FORK		0x02		/* child wakeup after fork */
#define WF_MIGRATED	0x4		/* internal use, task got migrated */
#define WF_NO_NOTIFIER	0x08		/* do not notify governor */

/*
 * To aid in avoiding the subversion of "niceness" due to uneven distribution
 * of tasks with abnormal "nice" values across CPUs the contribution that
 * each task makes to its run queue's load is weighted according to its
 * scheduling class and "nice" value. For SCHED_NORMAL tasks this is just a
 * scaled version of the new time slice allocation that they receive on time
 * slice expiry etc.
 */

#define WEIGHT_IDLEPRIO                3
#define WMULT_IDLEPRIO         1431655765

/*
 * Nice levels are multiplicative, with a gentle 10% change for every
 * nice level changed. I.e. when a CPU-bound task goes from nice 0 to
 * nice 1, it will get ~10% less CPU time than another CPU-bound task
 * that remained on nice 0.
 *
 * The "10% effect" is relative and cumulative: from _any_ nice level,
 * if you go up 1 level, it's -10% CPU usage, if you go down 1 level
 * it's +10% CPU usage. (to achieve that we use a multiplier of 1.25.
 * If a task goes up by ~10% and another task goes down by ~10% then
 * the relative distance between them is ~25%.)
 */
static const int prio_to_weight[40] = {
 /* -20 */     88761,     71755,     56483,     46273,     36291,
 /* -15 */     29154,     23254,     18705,     14949,     11916,
 /* -10 */      9548,      7620,      6100,      4904,      3906,
 /*  -5 */      3121,      2501,      1991,      1586,      1277,
 /*   0 */      1024,       820,       655,       526,       423,
 /*   5 */       335,       272,       215,       172,       137,
 /*  10 */       110,        87,        70,        56,        45,
 /*  15 */        36,        29,        23,        18,        15,
};

/*
 * Inverse (2^32/x) values of the prio_to_weight[] array, precalculated.
 *
 * In cases where the weight does not change often, we can use the
 * precalculated inverse to speed up arithmetics by turning divisions
 * into multiplications:
 */
static const u32 prio_to_wmult[40] = {
 /* -20 */     48388,     59856,     76040,     92818,    118348,
 /* -15 */    147320,    184698,    229616,    287308,    360437,
 /* -10 */    449829,    563644,    704093,    875809,   1099582,
 /*  -5 */   1376151,   1717300,   2157191,   2708050,   3363326,
 /*   0 */   4194304,   5237765,   6557202,   8165337,  10153587,
 /*   5 */  12820798,  15790321,  19976592,  24970740,  31350126,
 /*  10 */  39045157,  49367440,  61356676,  76695844,  95443717,
 /*  15 */ 119304647, 148102320, 186737708, 238609294, 286331153,
};

/*
 * {de,en}queue flags:
 *
 * DEQUEUE_SLEEP  - task is no longer runnable
 * ENQUEUE_WAKEUP - task just became runnable
 *
 * SAVE/RESTORE - an otherwise spurious dequeue/enqueue, done to ensure tasks
 *                are in a known state which allows modification. Such pairs
 *                should preserve as much state as possible.
 *
 * MOVE - paired with SAVE/RESTORE, explicitly does not preserve the location
 *        in the runqueue.
 *
 * ENQUEUE_HEAD      - place at front of runqueue (tail if not specified)
 * ENQUEUE_REPLENISH - CBS (replenish runtime and postpone deadline)
 * ENQUEUE_WAKING    - sched_class::task_waking was called
 *
 */

#define DEQUEUE_SLEEP		0x01
#define DEQUEUE_SAVE		0x02 /* matches ENQUEUE_RESTORE */
#define DEQUEUE_MOVE		0x04 /* matches ENQUEUE_MOVE */

#define ENQUEUE_WAKEUP		0x01
#define ENQUEUE_RESTORE		0x02
#define ENQUEUE_MOVE		0x04

#define ENQUEUE_HEAD		0x08
#define ENQUEUE_REPLENISH	0x10
#ifdef CONFIG_SMP
#define ENQUEUE_WAKING		0x20
#else
#define ENQUEUE_WAKING		0x00
#endif
#define ENQUEUE_WAKEUP_NEW	0x40

#define RETRY_TASK		((void *)-1UL)

struct sched_class {
	const struct sched_class *next;

	void (*enqueue_task) (struct rq *rq, struct task_struct *p, int flags);
	void (*dequeue_task) (struct rq *rq, struct task_struct *p, int flags);
	void (*yield_task) (struct rq *rq);
	bool (*yield_to_task) (struct rq *rq, struct task_struct *p, bool preempt);

	void (*check_preempt_curr) (struct rq *rq, struct task_struct *p, int flags);

	/*
	 * It is the responsibility of the pick_next_task() method that will
	 * return the next task to call put_prev_task() on the @prev task or
	 * something equivalent.
	 *
	 * May return RETRY_TASK when it finds a higher prio class has runnable
	 * tasks.
	 */
	struct task_struct * (*pick_next_task) (struct rq *rq,
						struct task_struct *prev);
	void (*put_prev_task) (struct rq *rq, struct task_struct *p);

#ifdef CONFIG_SMP
	int  (*select_task_rq)(struct task_struct *p, int task_cpu, int sd_flag, int flags);
	void (*migrate_task_rq)(struct task_struct *p);

	void (*task_waking) (struct task_struct *task);
	void (*task_woken) (struct rq *this_rq, struct task_struct *task);

	void (*set_cpus_allowed)(struct task_struct *p,
				 const struct cpumask *newmask);

	void (*rq_online)(struct rq *rq);
	void (*rq_offline)(struct rq *rq);
#endif

	void (*set_curr_task) (struct rq *rq);
	void (*task_tick) (struct rq *rq, struct task_struct *p, int queued);
	void (*task_fork) (struct task_struct *p);
	void (*task_dead) (struct task_struct *p);

	/*
	 * The switched_from() call is allowed to drop rq->lock, therefore we
	 * cannot assume the switched_from/switched_to pair is serliazed by
	 * rq->lock. They are however serialized by p->pi_lock.
	 */
	void (*switched_from) (struct rq *this_rq, struct task_struct *task);
	void (*switched_to) (struct rq *this_rq, struct task_struct *task);
	void (*prio_changed) (struct rq *this_rq, struct task_struct *task,
			     int oldprio);

	unsigned int (*get_rr_interval) (struct rq *rq,
					 struct task_struct *task);

	void (*update_curr) (struct rq *rq);

#ifdef CONFIG_FAIR_GROUP_SCHED
	void (*task_move_group) (struct task_struct *p);
#endif
#ifdef CONFIG_SCHED_HMP
	void (*inc_hmp_sched_stats)(struct rq *rq, struct task_struct *p);
	void (*dec_hmp_sched_stats)(struct rq *rq, struct task_struct *p);
	void (*fixup_hmp_sched_stats)(struct rq *rq, struct task_struct *p,
				      u32 new_task_load, u32 new_pred_demand);
#endif
};

static inline void put_prev_task(struct rq *rq, struct task_struct *prev)
{
	prev->sched_class->put_prev_task(rq, prev);
}

#define sched_class_highest (&stop_sched_class)
#define for_each_class(class) \
   for (class = sched_class_highest; class; class = class->next)

extern const struct sched_class stop_sched_class;
extern const struct sched_class dl_sched_class;
extern const struct sched_class rt_sched_class;
extern const struct sched_class fair_sched_class;
extern const struct sched_class idle_sched_class;


#ifdef CONFIG_SMP

extern void init_max_cpu_capacity(struct max_cpu_capacity *mcc);
extern void update_group_capacity(struct sched_domain *sd, int cpu);

extern void trigger_load_balance(struct rq *rq);
extern void nohz_balance_clear_nohz_mask(int cpu);

extern void idle_enter_fair(struct rq *this_rq);
extern void idle_exit_fair(struct rq *this_rq);

extern void set_cpus_allowed_common(struct task_struct *p, const struct cpumask *new_mask);

#else

static inline void idle_enter_fair(struct rq *rq) { }
static inline void idle_exit_fair(struct rq *rq) { }

#endif

#ifdef CONFIG_CPU_IDLE
static inline void idle_set_state(struct rq *rq,
				  struct cpuidle_state *idle_state)
{
	rq->idle_state = idle_state;
}

static inline struct cpuidle_state *idle_get_state(struct rq *rq)
{
	WARN_ON(!rcu_read_lock_held());
	return rq->idle_state;
}

static inline void idle_set_state_idx(struct rq *rq, int idle_state_idx)
{
	rq->idle_state_idx = idle_state_idx;
}

static inline int idle_get_state_idx(struct rq *rq)
{
	WARN_ON(!rcu_read_lock_held());
	return rq->idle_state_idx;
}
#else
static inline void idle_set_state(struct rq *rq,
				  struct cpuidle_state *idle_state)
{
}

static inline struct cpuidle_state *idle_get_state(struct rq *rq)
{
	return NULL;
}

static inline void idle_set_state_idx(struct rq *rq, int idle_state_idx)
{
}

static inline int idle_get_state_idx(struct rq *rq)
{
	return -1;
}
#endif

#ifdef CONFIG_SYSRQ_SCHED_DEBUG
extern void sysrq_sched_debug_show(void);
#endif
extern void sched_init_granularity(void);
extern void update_max_interval(void);

extern void init_sched_dl_class(void);
extern void init_sched_rt_class(void);
extern void init_sched_fair_class(void);

extern void resched_curr(struct rq *rq);
extern void resched_cpu(int cpu);

extern struct rt_bandwidth def_rt_bandwidth;
extern void init_rt_bandwidth(struct rt_bandwidth *rt_b, u64 period, u64 runtime);

extern struct dl_bandwidth def_dl_bandwidth;
extern void init_dl_bandwidth(struct dl_bandwidth *dl_b, u64 period, u64 runtime);
extern void init_dl_task_timer(struct sched_dl_entity *dl_se);

unsigned long to_ratio(u64 period, u64 runtime);

extern void init_entity_runnable_average(struct sched_entity *se);
extern void post_init_entity_util_avg(struct sched_entity *se);

static inline void __add_nr_running(struct rq *rq, unsigned count)
{
	unsigned prev_nr = rq->nr_running;

	sched_update_nr_prod(cpu_of(rq), count, true);
	rq->nr_running = prev_nr + count;

	if (prev_nr < 2 && rq->nr_running >= 2) {
#ifdef CONFIG_SMP
		if (!rq->rd->overload)
			rq->rd->overload = true;
#endif

#ifdef CONFIG_NO_HZ_FULL
		if (tick_nohz_full_cpu(rq->cpu)) {
			/*
			 * Tick is needed if more than one task runs on a CPU.
			 * Send the target an IPI to kick it out of nohz mode.
			 *
			 * We assume that IPI implies full memory barrier and the
			 * new value of rq->nr_running is visible on reception
			 * from the target.
			 */
			tick_nohz_full_kick_cpu(rq->cpu);
		}
#endif
	}
}

static inline void __sub_nr_running(struct rq *rq, unsigned count)
{
	sched_update_nr_prod(cpu_of(rq), count, false);
	rq->nr_running -= count;
}

#ifdef CONFIG_CPU_QUIET
#define NR_AVE_SCALE(x)		((x) << FSHIFT)
static inline u64 do_nr_running_integral(struct rq *rq)
{
	s64 nr, deltax;
	u64 nr_running_integral = rq->nr_running_integral;

	deltax = rq->clock_task - rq->nr_last_stamp;
	nr = NR_AVE_SCALE(rq->nr_running);

	nr_running_integral += nr * deltax;

	return nr_running_integral;
}

static inline void add_nr_running(struct rq *rq, unsigned count)
{
	write_seqcount_begin(&rq->ave_seqcnt);
	rq->nr_running_integral = do_nr_running_integral(rq);
	rq->nr_last_stamp = rq->clock_task;
	__add_nr_running(rq, count);
	write_seqcount_end(&rq->ave_seqcnt);
}

static inline void sub_nr_running(struct rq *rq, unsigned count)
{
	write_seqcount_begin(&rq->ave_seqcnt);
	rq->nr_running_integral = do_nr_running_integral(rq);
	rq->nr_last_stamp = rq->clock_task;
	__sub_nr_running(rq, count);
	write_seqcount_end(&rq->ave_seqcnt);
}
#else
#define add_nr_running __add_nr_running
#define sub_nr_running __sub_nr_running
#endif

static inline void rq_last_tick_reset(struct rq *rq)
{
#ifdef CONFIG_NO_HZ_FULL
	rq->last_sched_tick = jiffies;
#endif
}

extern void update_rq_clock(struct rq *rq);

extern void activate_task(struct rq *rq, struct task_struct *p, int flags);
extern void deactivate_task(struct rq *rq, struct task_struct *p, int flags);

extern void check_preempt_curr(struct rq *rq, struct task_struct *p, int flags);

extern const_debug unsigned int sysctl_sched_time_avg;
extern const_debug unsigned int sysctl_sched_nr_migrate;
extern const_debug unsigned int sysctl_sched_migration_cost;

static inline u64 sched_avg_period(void)
{
	return (u64)sysctl_sched_time_avg * NSEC_PER_MSEC / 2;
}

#ifdef CONFIG_SCHED_HRTICK

/*
 * Use hrtick when:
 *  - enabled by features
 *  - hrtimer is actually high res
 */
static inline int hrtick_enabled(struct rq *rq)
{
	if (!sched_feat(HRTICK))
		return 0;
	if (!cpu_active(cpu_of(rq)))
		return 0;
	return hrtimer_is_hres_active(&rq->hrtick_timer);
}

void hrtick_start(struct rq *rq, u64 delay);

#else

static inline int hrtick_enabled(struct rq *rq)
{
	return 0;
}

#endif /* CONFIG_SCHED_HRTICK */

#ifdef CONFIG_SMP
extern void sched_avg_update(struct rq *rq);

#ifndef arch_scale_freq_capacity
static __always_inline
unsigned long arch_scale_freq_capacity(struct sched_domain *sd, int cpu)
{
	return SCHED_CAPACITY_SCALE;
}
#endif

#ifndef arch_scale_cpu_capacity
static __always_inline
unsigned long arch_scale_cpu_capacity(struct sched_domain *sd, int cpu)
{
	if (sd && (sd->flags & SD_SHARE_CPUCAPACITY) && (sd->span_weight > 1))
		return sd->smt_gain / sd->span_weight;

	return SCHED_CAPACITY_SCALE;
}
#endif

#ifdef CONFIG_SMP
static inline unsigned long capacity_of(int cpu)
{
	return cpu_rq(cpu)->cpu_capacity;
}

static inline unsigned long capacity_orig_of(int cpu)
{
	return cpu_rq(cpu)->cpu_capacity_orig;
}

extern unsigned int sysctl_sched_use_walt_cpu_util;
extern unsigned int walt_ravg_window;
extern unsigned int walt_disabled;

/*
 * cpu_util returns the amount of capacity of a CPU that is used by CFS
 * tasks. The unit of the return value must be the one of capacity so we can
 * compare the utilization with the capacity of the CPU that is available for
 * CFS task (ie cpu_capacity).
 *
 * cfs_rq.avg.util_avg is the sum of running time of runnable tasks plus the
 * recent utilization of currently non-runnable tasks on a CPU. It represents
 * the amount of utilization of a CPU in the range [0..capacity_orig] where
 * capacity_orig is the cpu_capacity available at the highest frequency
 * (arch_scale_freq_capacity()).
 * The utilization of a CPU converges towards a sum equal to or less than the
 * current capacity (capacity_curr <= capacity_orig) of the CPU because it is
 * the running time on this CPU scaled by capacity_curr.
 *
 * Nevertheless, cfs_rq.avg.util_avg can be higher than capacity_curr or even
 * higher than capacity_orig because of unfortunate rounding in
 * cfs.avg.util_avg or just after migrating tasks and new task wakeups until
 * the average stabilizes with the new running time. We need to check that the
 * utilization stays within the range of [0..capacity_orig] and cap it if
 * necessary. Without utilization capping, a group could be seen as overloaded
 * (CPU0 utilization at 121% + CPU1 utilization at 80%) whereas CPU1 has 20% of
 * available capacity. We allow utilization to overshoot capacity_curr (but not
 * capacity_orig) as it useful for predicting the capacity required after task
 * migrations (scheduler-driven DVFS).
 */
static inline unsigned long __cpu_util(int cpu, int delta)
{
	unsigned long util = cpu_rq(cpu)->cfs.avg.util_avg;
	unsigned long capacity = capacity_orig_of(cpu);

<<<<<<< HEAD
=======
#ifdef CONFIG_SCHED_WALT
	if (!walt_disabled && sysctl_sched_use_walt_cpu_util)
		util = div64_u64(cpu_rq(cpu)->cumulative_runnable_avg,
				 walt_ravg_window >> SCHED_LOAD_SHIFT);
#endif
>>>>>>> a8935c98
	delta += util;
	if (delta < 0)
		return 0;

	return (delta >= capacity) ? capacity : delta;
}

static inline unsigned long cpu_util(int cpu)
{
	return __cpu_util(cpu, 0);
}

static inline unsigned long cpu_util_freq(int cpu)
{
	unsigned long util = cpu_rq(cpu)->cfs.avg.util_avg;
	unsigned long capacity = capacity_orig_of(cpu);

#ifdef CONFIG_SCHED_WALT
	if (!walt_disabled && sysctl_sched_use_walt_cpu_util)
		util = div64_u64(cpu_rq(cpu)->prev_runnable_sum,
				 walt_ravg_window >> SCHED_LOAD_SHIFT);
#endif
	return (util >= capacity) ? capacity : util;
}

#endif

#ifdef CONFIG_CPU_FREQ_GOV_SCHED
#define capacity_max SCHED_CAPACITY_SCALE
extern unsigned int capacity_margin;
extern struct static_key __sched_freq;

static inline bool sched_freq(void)
{
	return static_key_false(&__sched_freq);
}

DECLARE_PER_CPU(struct sched_capacity_reqs, cpu_sched_capacity_reqs);
void update_cpu_capacity_request(int cpu, bool request);

static inline void set_cfs_cpu_capacity(int cpu, bool request,
					unsigned long capacity)
{
	struct sched_capacity_reqs *scr = &per_cpu(cpu_sched_capacity_reqs, cpu);

	if (scr->cfs != capacity) {
		scr->cfs = capacity;
		update_cpu_capacity_request(cpu, request);
	}
}

static inline void set_rt_cpu_capacity(int cpu, bool request,
				       unsigned long capacity)
{
	if (per_cpu(cpu_sched_capacity_reqs, cpu).rt != capacity) {
		per_cpu(cpu_sched_capacity_reqs, cpu).rt = capacity;
		update_cpu_capacity_request(cpu, request);
	}
}

static inline void set_dl_cpu_capacity(int cpu, bool request,
				       unsigned long capacity)
{
	if (per_cpu(cpu_sched_capacity_reqs, cpu).dl != capacity) {
		per_cpu(cpu_sched_capacity_reqs, cpu).dl = capacity;
		update_cpu_capacity_request(cpu, request);
	}
}
#else
#define sched_freq() false
static inline void set_cfs_cpu_capacity(int cpu, bool request,
					unsigned long capacity)
{ }
static inline void set_rt_cpu_capacity(int cpu, bool request,
				       unsigned long capacity)
{ }
static inline void set_dl_cpu_capacity(int cpu, bool request,
				       unsigned long capacity)
{ }
#endif

#ifdef CONFIG_SCHED_HMP
/*
 * HMP and EAS are orthogonal. Hopefully the compiler just elides out all code
 * with the energy_aware() check, so that we don't even pay the comparison
 * penalty at runtime.
 */
#define energy_aware() false
#else
static inline bool energy_aware(void)
{
	return sched_feat(ENERGY_AWARE);
}
#endif

static inline void sched_rt_avg_update(struct rq *rq, u64 rt_delta)
{
	rq->rt_avg += rt_delta * arch_scale_freq_capacity(NULL, cpu_of(rq));
}
#else
static inline void sched_rt_avg_update(struct rq *rq, u64 rt_delta) { }
static inline void sched_avg_update(struct rq *rq) { }
#endif

/*
 * __task_rq_lock - lock the rq @p resides on.
 */
static inline struct rq *__task_rq_lock(struct task_struct *p)
	__acquires(rq->lock)
{
	struct rq *rq;

	lockdep_assert_held(&p->pi_lock);

	for (;;) {
		rq = task_rq(p);
		raw_spin_lock(&rq->lock);
		if (likely(rq == task_rq(p) && !task_on_rq_migrating(p))) {
			lockdep_pin_lock(&rq->lock);
			return rq;
		}
		raw_spin_unlock(&rq->lock);

		while (unlikely(task_on_rq_migrating(p)))
			cpu_relax();
	}
}

/*
 * task_rq_lock - lock p->pi_lock and lock the rq @p resides on.
 */
static inline struct rq *task_rq_lock(struct task_struct *p, unsigned long *flags)
	__acquires(p->pi_lock)
	__acquires(rq->lock)
{
	struct rq *rq;

	for (;;) {
		raw_spin_lock_irqsave(&p->pi_lock, *flags);
		rq = task_rq(p);
		raw_spin_lock(&rq->lock);
		/*
		 *	move_queued_task()		task_rq_lock()
		 *
		 *	ACQUIRE (rq->lock)
		 *	[S] ->on_rq = MIGRATING		[L] rq = task_rq()
		 *	WMB (__set_task_cpu())		ACQUIRE (rq->lock);
		 *	[S] ->cpu = new_cpu		[L] task_rq()
		 *					[L] ->on_rq
		 *	RELEASE (rq->lock)
		 *
		 * If we observe the old cpu in task_rq_lock, the acquire of
		 * the old rq->lock will fully serialize against the stores.
		 *
		 * If we observe the new cpu in task_rq_lock, the acquire will
		 * pair with the WMB to ensure we must then also see migrating.
		 */
		if (likely(rq == task_rq(p) && !task_on_rq_migrating(p))) {
			lockdep_pin_lock(&rq->lock);
			return rq;
		}
		raw_spin_unlock(&rq->lock);
		raw_spin_unlock_irqrestore(&p->pi_lock, *flags);

		while (unlikely(task_on_rq_migrating(p)))
			cpu_relax();
	}
}

static inline void __task_rq_unlock(struct rq *rq)
	__releases(rq->lock)
{
	lockdep_unpin_lock(&rq->lock);
	raw_spin_unlock(&rq->lock);
}

static inline void
task_rq_unlock(struct rq *rq, struct task_struct *p, unsigned long *flags)
	__releases(rq->lock)
	__releases(p->pi_lock)
{
	lockdep_unpin_lock(&rq->lock);
	raw_spin_unlock(&rq->lock);
	raw_spin_unlock_irqrestore(&p->pi_lock, *flags);
}

extern struct rq *lock_rq_of(struct task_struct *p, unsigned long *flags);
extern void unlock_rq_of(struct rq *rq, struct task_struct *p, unsigned long *flags);

#ifdef CONFIG_SMP
#ifdef CONFIG_PREEMPT

static inline void double_rq_lock(struct rq *rq1, struct rq *rq2);

/*
 * fair double_lock_balance: Safely acquires both rq->locks in a fair
 * way at the expense of forcing extra atomic operations in all
 * invocations.  This assures that the double_lock is acquired using the
 * same underlying policy as the spinlock_t on this architecture, which
 * reduces latency compared to the unfair variant below.  However, it
 * also adds more overhead and therefore may reduce throughput.
 */
static inline int _double_lock_balance(struct rq *this_rq, struct rq *busiest)
	__releases(this_rq->lock)
	__acquires(busiest->lock)
	__acquires(this_rq->lock)
{
	raw_spin_unlock(&this_rq->lock);
	double_rq_lock(this_rq, busiest);

	return 1;
}

#else
/*
 * Unfair double_lock_balance: Optimizes throughput at the expense of
 * latency by eliminating extra atomic operations when the locks are
 * already in proper order on entry.  This favors lower cpu-ids and will
 * grant the double lock to lower cpus over higher ids under contention,
 * regardless of entry order into the function.
 */
static inline int _double_lock_balance(struct rq *this_rq, struct rq *busiest)
	__releases(this_rq->lock)
	__acquires(busiest->lock)
	__acquires(this_rq->lock)
{
	int ret = 0;

	if (unlikely(!raw_spin_trylock(&busiest->lock))) {
		if (busiest < this_rq) {
			raw_spin_unlock(&this_rq->lock);
			raw_spin_lock(&busiest->lock);
			raw_spin_lock_nested(&this_rq->lock,
					      SINGLE_DEPTH_NESTING);
			ret = 1;
		} else
			raw_spin_lock_nested(&busiest->lock,
					      SINGLE_DEPTH_NESTING);
	}
	return ret;
}

#endif /* CONFIG_PREEMPT */

/*
 * double_lock_balance - lock the busiest runqueue, this_rq is locked already.
 */
static inline int double_lock_balance(struct rq *this_rq, struct rq *busiest)
{
	if (unlikely(!irqs_disabled())) {
		/* printk() doesn't work good under rq->lock */
		raw_spin_unlock(&this_rq->lock);
		BUG_ON(1);
	}

	return _double_lock_balance(this_rq, busiest);
}

static inline void double_unlock_balance(struct rq *this_rq, struct rq *busiest)
	__releases(busiest->lock)
{
	if (this_rq != busiest)
		raw_spin_unlock(&busiest->lock);
	lock_set_subclass(&this_rq->lock.dep_map, 0, _RET_IP_);
}

static inline void double_lock(spinlock_t *l1, spinlock_t *l2)
{
	if (l1 > l2)
		swap(l1, l2);

	spin_lock(l1);
	spin_lock_nested(l2, SINGLE_DEPTH_NESTING);
}

static inline void double_lock_irq(spinlock_t *l1, spinlock_t *l2)
{
	if (l1 > l2)
		swap(l1, l2);

	spin_lock_irq(l1);
	spin_lock_nested(l2, SINGLE_DEPTH_NESTING);
}

static inline void double_raw_lock(raw_spinlock_t *l1, raw_spinlock_t *l2)
{
	if (l1 > l2)
		swap(l1, l2);

	raw_spin_lock(l1);
	raw_spin_lock_nested(l2, SINGLE_DEPTH_NESTING);
}

/*
 * double_rq_lock - safely lock two runqueues
 *
 * Note this does not disable interrupts like task_rq_lock,
 * you need to do so manually before calling.
 */
static inline void double_rq_lock(struct rq *rq1, struct rq *rq2)
	__acquires(rq1->lock)
	__acquires(rq2->lock)
{
	BUG_ON(!irqs_disabled());
	if (rq1 == rq2) {
		raw_spin_lock(&rq1->lock);
		__acquire(rq2->lock);	/* Fake it out ;) */
	} else {
		if (rq1 < rq2) {
			raw_spin_lock(&rq1->lock);
			raw_spin_lock_nested(&rq2->lock, SINGLE_DEPTH_NESTING);
		} else {
			raw_spin_lock(&rq2->lock);
			raw_spin_lock_nested(&rq1->lock, SINGLE_DEPTH_NESTING);
		}
	}
}

/*
 * double_rq_unlock - safely unlock two runqueues
 *
 * Note this does not restore interrupts like task_rq_unlock,
 * you need to do so manually after calling.
 */
static inline void double_rq_unlock(struct rq *rq1, struct rq *rq2)
	__releases(rq1->lock)
	__releases(rq2->lock)
{
	raw_spin_unlock(&rq1->lock);
	if (rq1 != rq2)
		raw_spin_unlock(&rq2->lock);
	else
		__release(rq2->lock);
}

/*
 * task_may_not_preempt - check whether a task may not be preemptible soon
 */
extern bool task_may_not_preempt(struct task_struct *task, int cpu);

#else /* CONFIG_SMP */

/*
 * double_rq_lock - safely lock two runqueues
 *
 * Note this does not disable interrupts like task_rq_lock,
 * you need to do so manually before calling.
 */
static inline void double_rq_lock(struct rq *rq1, struct rq *rq2)
	__acquires(rq1->lock)
	__acquires(rq2->lock)
{
	BUG_ON(!irqs_disabled());
	BUG_ON(rq1 != rq2);
	raw_spin_lock(&rq1->lock);
	__acquire(rq2->lock);	/* Fake it out ;) */
}

/*
 * double_rq_unlock - safely unlock two runqueues
 *
 * Note this does not restore interrupts like task_rq_unlock,
 * you need to do so manually after calling.
 */
static inline void double_rq_unlock(struct rq *rq1, struct rq *rq2)
	__releases(rq1->lock)
	__releases(rq2->lock)
{
	BUG_ON(rq1 != rq2);
	raw_spin_unlock(&rq1->lock);
	__release(rq2->lock);
}

#endif

extern struct sched_entity *__pick_first_entity(struct cfs_rq *cfs_rq);
extern struct sched_entity *__pick_last_entity(struct cfs_rq *cfs_rq);

#ifdef	CONFIG_SCHED_DEBUG
extern void print_cfs_stats(struct seq_file *m, int cpu);
extern void print_rt_stats(struct seq_file *m, int cpu);
extern void print_dl_stats(struct seq_file *m, int cpu);
extern void
print_cfs_rq(struct seq_file *m, int cpu, struct cfs_rq *cfs_rq);

#ifdef CONFIG_NUMA_BALANCING
extern void
show_numa_stats(struct task_struct *p, struct seq_file *m);
extern void
print_numa_stats(struct seq_file *m, int node, unsigned long tsf,
	unsigned long tpf, unsigned long gsf, unsigned long gpf);
#endif /* CONFIG_NUMA_BALANCING */
#endif /* CONFIG_SCHED_DEBUG */

extern void init_cfs_rq(struct cfs_rq *cfs_rq);
extern void init_rt_rq(struct rt_rq *rt_rq);
extern void init_dl_rq(struct dl_rq *dl_rq);

extern void cfs_bandwidth_usage_inc(void);
extern void cfs_bandwidth_usage_dec(void);

#ifdef CONFIG_NO_HZ_COMMON
enum rq_nohz_flag_bits {
	NOHZ_TICK_STOPPED,
	NOHZ_BALANCE_KICK,
};

#define NOHZ_KICK_ANY 0
#define NOHZ_KICK_RESTRICT 1

#define nohz_flags(cpu)	(&cpu_rq(cpu)->nohz_flags)
#endif

#ifdef CONFIG_IRQ_TIME_ACCOUNTING

DECLARE_PER_CPU(u64, cpu_hardirq_time);
DECLARE_PER_CPU(u64, cpu_softirq_time);

#ifndef CONFIG_64BIT
DECLARE_PER_CPU(seqcount_t, irq_time_seq);

static inline void irq_time_write_begin(void)
{
	__this_cpu_inc(irq_time_seq.sequence);
	smp_wmb();
}

static inline void irq_time_write_end(void)
{
	smp_wmb();
	__this_cpu_inc(irq_time_seq.sequence);
}

static inline u64 irq_time_read(int cpu)
{
	u64 irq_time;
	unsigned seq;

	do {
		seq = read_seqcount_begin(&per_cpu(irq_time_seq, cpu));
		irq_time = per_cpu(cpu_softirq_time, cpu) +
			   per_cpu(cpu_hardirq_time, cpu);
	} while (read_seqcount_retry(&per_cpu(irq_time_seq, cpu), seq));

	return irq_time;
}
#else /* CONFIG_64BIT */
static inline void irq_time_write_begin(void)
{
}

static inline void irq_time_write_end(void)
{
}

static inline u64 irq_time_read(int cpu)
{
	return per_cpu(cpu_softirq_time, cpu) + per_cpu(cpu_hardirq_time, cpu);
}
#endif /* CONFIG_64BIT */
#endif /* CONFIG_IRQ_TIME_ACCOUNTING */

#ifdef CONFIG_CPU_FREQ
DECLARE_PER_CPU(struct update_util_data *, cpufreq_update_util_data);

/**
 * cpufreq_update_util - Take a note about CPU utilization changes.
 * @rq: Runqueue to carry out the update for.
 * @flags: Update reason flags.
 *
 * This function is called by the scheduler on the CPU whose utilization is
 * being updated.
 *
 * It can only be called from RCU-sched read-side critical sections.
 *
 * The way cpufreq is currently arranged requires it to evaluate the CPU
 * performance state (frequency/voltage) on a regular basis to prevent it from
 * being stuck in a completely inadequate performance level for too long.
 * That is not guaranteed to happen if the updates are only triggered from CFS,
 * though, because they may not be coming in if RT or deadline tasks are active
 * all the time (or there are RT and DL tasks only).
 *
 * As a workaround for that issue, this function is called by the RT and DL
 * sched classes to trigger extra cpufreq updates to prevent it from stalling,
 * but that really is a band-aid.  Going forward it should be replaced with
 * solutions targeted more specifically at RT and DL tasks.
 */
static inline void cpufreq_update_util(struct rq *rq, unsigned int flags)
{
        struct update_util_data *data;

        data = rcu_dereference_sched(*this_cpu_ptr(&cpufreq_update_util_data));
        if (data)
                data->func(data, rq_clock(rq), flags);
}

static inline void cpufreq_update_this_cpu(struct rq *rq, unsigned int flags)
{
        if (cpu_of(rq) == smp_processor_id())
                cpufreq_update_util(rq, flags);
}
#else
static inline void cpufreq_update_util(struct rq *rq, unsigned int flags) {}
static inline void cpufreq_update_this_cpu(struct rq *rq, unsigned int flags) {}
#endif /* CONFIG_CPU_FREQ */

#ifdef arch_scale_freq_capacity
#ifndef arch_scale_freq_invariant
#define arch_scale_freq_invariant()     (true)
#endif
#else /* arch_scale_freq_capacity */
#define arch_scale_freq_invariant()     (false)
#endif<|MERGE_RESOLUTION|>--- conflicted
+++ resolved
@@ -2363,14 +2363,12 @@
 	unsigned long util = cpu_rq(cpu)->cfs.avg.util_avg;
 	unsigned long capacity = capacity_orig_of(cpu);
 
-<<<<<<< HEAD
-=======
 #ifdef CONFIG_SCHED_WALT
 	if (!walt_disabled && sysctl_sched_use_walt_cpu_util)
 		util = div64_u64(cpu_rq(cpu)->cumulative_runnable_avg,
 				 walt_ravg_window >> SCHED_LOAD_SHIFT);
 #endif
->>>>>>> a8935c98
+
 	delta += util;
 	if (delta < 0)
 		return 0;
