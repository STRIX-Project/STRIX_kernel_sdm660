/*
 *  linux/kernel/fork.c
 *
 *  Copyright (C) 1991, 1992  Linus Torvalds
 */

/*
 *  'fork.c' contains the help-routines for the 'fork' system call
 * (see also entry.S and others).
 * Fork is rather simple, once you get the hang of it, but the memory
 * management can be a bitch. See 'mm/memory.c': 'copy_page_range()'
 */

#include <linux/slab.h>
#include <linux/init.h>
#include <linux/unistd.h>
#include <linux/module.h>
#include <linux/vmalloc.h>
#include <linux/completion.h>
#include <linux/personality.h>
#include <linux/mempolicy.h>
#include <linux/sem.h>
#include <linux/file.h>
#include <linux/fdtable.h>
#include <linux/iocontext.h>
#include <linux/kasan.h>
#include <linux/key.h>
#include <linux/binfmts.h>
#include <linux/mman.h>
#include <linux/mmu_notifier.h>
#include <linux/fs.h>
#include <linux/mm.h>
#include <linux/vmacache.h>
#include <linux/nsproxy.h>
#include <linux/capability.h>
#include <linux/cpu.h>
#include <linux/cgroup.h>
#include <linux/security.h>
#include <linux/hugetlb.h>
#include <linux/seccomp.h>
#include <linux/swap.h>
#include <linux/syscalls.h>
#include <linux/jiffies.h>
#include <linux/futex.h>
#include <linux/compat.h>
#include <linux/kthread.h>
#include <linux/task_io_accounting_ops.h>
#include <linux/rcupdate.h>
#include <linux/ptrace.h>
#include <linux/mount.h>
#include <linux/audit.h>
#include <linux/memcontrol.h>
#include <linux/ftrace.h>
#include <linux/proc_fs.h>
#include <linux/profile.h>
#include <linux/rmap.h>
#include <linux/ksm.h>
#include <linux/acct.h>
#include <linux/tsacct_kern.h>
#include <linux/cn_proc.h>
#include <linux/freezer.h>
#include <linux/delayacct.h>
#include <linux/taskstats_kern.h>
#include <linux/random.h>
#include <linux/tty.h>
#include <linux/blkdev.h>
#include <linux/fs_struct.h>
#include <linux/magic.h>
#include <linux/perf_event.h>
#include <linux/posix-timers.h>
#include <linux/user-return-notifier.h>
#include <linux/oom.h>
#include <linux/khugepaged.h>
#include <linux/signalfd.h>
#include <linux/uprobes.h>
#include <linux/aio.h>
#include <linux/compiler.h>
#include <linux/sysctl.h>

#include <asm/pgtable.h>
#include <asm/pgalloc.h>
#include <asm/uaccess.h>
#include <asm/mmu_context.h>
#include <asm/cacheflush.h>
#include <asm/tlbflush.h>

#include <trace/events/sched.h>

#define CREATE_TRACE_POINTS
#include <trace/events/task.h>

/*
 * Minimum number of threads to boot the kernel
 */
#define MIN_THREADS 20

/*
 * Maximum number of threads
 */
#define MAX_THREADS FUTEX_TID_MASK

/*
 * Protected counters by write_lock_irq(&tasklist_lock)
 */
unsigned long total_forks;	/* Handle normal Linux uptimes. */
int nr_threads;			/* The idle threads do not count.. */

int max_threads;		/* tunable limit on nr_threads */

DEFINE_PER_CPU(unsigned long, process_counts) = 0;

__cacheline_aligned DEFINE_RWLOCK(tasklist_lock);  /* outer */

#ifdef CONFIG_PROVE_RCU
int lockdep_tasklist_lock_is_held(void)
{
	return lockdep_is_held(&tasklist_lock);
}
EXPORT_SYMBOL_GPL(lockdep_tasklist_lock_is_held);
#endif /* #ifdef CONFIG_PROVE_RCU */

int nr_processes(void)
{
	int cpu;
	int total = 0;

	for_each_possible_cpu(cpu)
		total += per_cpu(process_counts, cpu);

	return total;
}

void __weak arch_release_task_struct(struct task_struct *tsk)
{
}

#ifndef CONFIG_ARCH_TASK_STRUCT_ALLOCATOR
static struct kmem_cache *task_struct_cachep;

static inline struct task_struct *alloc_task_struct_node(int node)
{
	return kmem_cache_alloc_node(task_struct_cachep, GFP_KERNEL, node);
}

static inline void free_task_struct(struct task_struct *tsk)
{
	kmem_cache_free(task_struct_cachep, tsk);
}
#endif

void __weak arch_release_thread_stack(unsigned long *stack)
{
}

#ifndef CONFIG_ARCH_THREAD_STACK_ALLOCATOR

/*
 * Allocate pages if THREAD_SIZE is >= PAGE_SIZE, otherwise use a
 * kmemcache based allocator.
 */
# if THREAD_SIZE >= PAGE_SIZE
static unsigned long *alloc_thread_stack_node(struct task_struct *tsk,
						  int node)
{
	struct page *page = alloc_kmem_pages_node(node, THREADINFO_GFP,
						  THREAD_SIZE_ORDER);

	return page ? page_address(page) : NULL;
}

static inline void free_thread_stack(unsigned long *stack)
{
	struct page *page = virt_to_page(stack);

	kasan_alloc_pages(page, THREAD_SIZE_ORDER);
	__free_kmem_pages(page, THREAD_SIZE_ORDER);
}
# else
static struct kmem_cache *thread_stack_cache;

static unsigned long *alloc_thread_stack_node(struct task_struct *tsk,
						  int node)
{
	return kmem_cache_alloc_node(thread_stack_cache, THREADINFO_GFP, node);
}

static void free_thread_stack(unsigned long *stack)
{
	kmem_cache_free(thread_stack_cache, stack);
}

void thread_stack_cache_init(void)
{
	thread_stack_cache = kmem_cache_create("thread_stack", THREAD_SIZE,
					      THREAD_SIZE, 0, NULL);
	BUG_ON(thread_stack_cache == NULL);
}
# endif
#endif

/* SLAB cache for signal_struct structures (tsk->signal) */
static struct kmem_cache *signal_cachep;

/* SLAB cache for sighand_struct structures (tsk->sighand) */
struct kmem_cache *sighand_cachep;

/* SLAB cache for files_struct structures (tsk->files) */
struct kmem_cache *files_cachep;

/* SLAB cache for fs_struct structures (tsk->fs) */
struct kmem_cache *fs_cachep;

/* SLAB cache for vm_area_struct structures */
struct kmem_cache *vm_area_cachep;

/* SLAB cache for mm_struct structures (tsk->mm) */
static struct kmem_cache *mm_cachep;

static void account_kernel_stack(unsigned long *stack, int account)
{
	struct zone *zone = page_zone(virt_to_page(stack));

	mod_zone_page_state(zone, NR_KERNEL_STACK, account);
}

void free_task(struct task_struct *tsk)
{
	account_kernel_stack(tsk->stack, -1);
	arch_release_thread_stack(tsk->stack);
	free_thread_stack(tsk->stack);
	rt_mutex_debug_task_free(tsk);
	ftrace_graph_exit_task(tsk);
	put_seccomp_filter(tsk);
	arch_release_task_struct(tsk);
	free_task_struct(tsk);
}
EXPORT_SYMBOL(free_task);

static inline void free_signal_struct(struct signal_struct *sig)
{
	taskstats_tgid_free(sig);
	sched_autogroup_exit(sig);
	kmem_cache_free(signal_cachep, sig);
}

static inline void put_signal_struct(struct signal_struct *sig)
{
	if (atomic_dec_and_test(&sig->sigcnt))
		free_signal_struct(sig);
}

void __put_task_struct(struct task_struct *tsk)
{
	WARN_ON(!tsk->exit_state);
	WARN_ON(atomic_read(&tsk->usage));
	WARN_ON(tsk == current);

	cgroup_free(tsk);
	task_numa_free(tsk);
	security_task_free(tsk);
	exit_creds(tsk);
	delayacct_tsk_free(tsk);
	put_signal_struct(tsk->signal);

	if (!profile_handoff_task(tsk))
		free_task(tsk);
}
EXPORT_SYMBOL_GPL(__put_task_struct);

void __init __weak arch_task_cache_init(void) { }

/*
 * set_max_threads
 */
static void set_max_threads(unsigned int max_threads_suggested)
{
	u64 threads;

	/*
	 * The number of threads shall be limited such that the thread
	 * structures may only consume a small part of the available memory.
	 */
	if (fls64(totalram_pages) + fls64(PAGE_SIZE) > 64)
		threads = MAX_THREADS;
	else
		threads = div64_u64((u64) totalram_pages * (u64) PAGE_SIZE,
				    (u64) THREAD_SIZE * 8UL);

	if (threads > max_threads_suggested)
		threads = max_threads_suggested;

	max_threads = clamp_t(u64, threads, MIN_THREADS, MAX_THREADS);
}

#ifdef CONFIG_ARCH_WANTS_DYNAMIC_TASK_STRUCT
/* Initialized by the architecture: */
int arch_task_struct_size __read_mostly;
#endif

void __init fork_init(void)
{
#ifndef CONFIG_ARCH_TASK_STRUCT_ALLOCATOR
#ifndef ARCH_MIN_TASKALIGN
#define ARCH_MIN_TASKALIGN	L1_CACHE_BYTES
#endif
	/* create a slab on which task_structs can be allocated */
	task_struct_cachep =
		kmem_cache_create("task_struct", arch_task_struct_size,
			ARCH_MIN_TASKALIGN, SLAB_PANIC | SLAB_NOTRACK, NULL);
#endif

	/* do the arch specific task caches init */
	arch_task_cache_init();

	set_max_threads(MAX_THREADS);

	init_task.signal->rlim[RLIMIT_NPROC].rlim_cur = max_threads/2;
	init_task.signal->rlim[RLIMIT_NPROC].rlim_max = max_threads/2;
	init_task.signal->rlim[RLIMIT_SIGPENDING] =
		init_task.signal->rlim[RLIMIT_NPROC];
}

int __weak arch_dup_task_struct(struct task_struct *dst,
					       struct task_struct *src)
{
	*dst = *src;
	return 0;
}

void set_task_stack_end_magic(struct task_struct *tsk)
{
	unsigned long *stackend;

	stackend = end_of_stack(tsk);
	*stackend = STACK_END_MAGIC;	/* for overflow detection */
}

static struct task_struct *dup_task_struct(struct task_struct *orig, int node)
{
	struct task_struct *tsk;
	unsigned long *stack;
	int err;

	if (node == NUMA_NO_NODE)
		node = tsk_fork_get_node(orig);
	tsk = alloc_task_struct_node(node);
	if (!tsk)
		return NULL;

	stack = alloc_thread_stack_node(tsk, node);
	if (!stack)
		goto free_tsk;

	err = arch_dup_task_struct(tsk, orig);
	if (err)
		goto free_stack;

	tsk->stack = stack;
#ifdef CONFIG_SECCOMP
	/*
	 * We must handle setting up seccomp filters once we're under
	 * the sighand lock in case orig has changed between now and
	 * then. Until then, filter must be NULL to avoid messing up
	 * the usage counts on the error path calling free_task.
	 */
	tsk->seccomp.filter = NULL;
#endif

	setup_thread_stack(tsk, orig);
	clear_user_return_notifier(tsk);
	clear_tsk_need_resched(tsk);
	set_task_stack_end_magic(tsk);

#ifdef CONFIG_CC_STACKPROTECTOR
	tsk->stack_canary = get_random_long();
#endif

	/*
	 * One for us, one for whoever does the "release_task()" (usually
	 * parent)
	 */
	atomic_set(&tsk->usage, 2);
#ifdef CONFIG_BLK_DEV_IO_TRACE
	tsk->btrace_seq = 0;
#endif
	tsk->splice_pipe = NULL;
	tsk->task_frag.page = NULL;
	tsk->wake_q.next = NULL;

	account_kernel_stack(stack, 1);

	return tsk;

free_stack:
	free_thread_stack(stack);
free_tsk:
	free_task_struct(tsk);
	return NULL;
}

#ifdef CONFIG_MMU
static int dup_mmap(struct mm_struct *mm, struct mm_struct *oldmm)
{
	struct vm_area_struct *mpnt, *tmp, *prev, **pprev;
	struct rb_node **rb_link, *rb_parent;
	int retval;
	unsigned long charge;

	uprobe_start_dup_mmap();
	down_write(&oldmm->mmap_sem);
	flush_cache_dup_mm(oldmm);
	uprobe_dup_mmap(oldmm, mm);
	/*
	 * Not linked in yet - no deadlock potential:
	 */
	down_write_nested(&mm->mmap_sem, SINGLE_DEPTH_NESTING);

	/* No ordering required: file already has been exposed. */
	RCU_INIT_POINTER(mm->exe_file, get_mm_exe_file(oldmm));

	mm->total_vm = oldmm->total_vm;
	mm->shared_vm = oldmm->shared_vm;
	mm->exec_vm = oldmm->exec_vm;
	mm->stack_vm = oldmm->stack_vm;

	rb_link = &mm->mm_rb.rb_node;
	rb_parent = NULL;
	pprev = &mm->mmap;
	retval = ksm_fork(mm, oldmm);
	if (retval)
		goto out;
	retval = khugepaged_fork(mm, oldmm);
	if (retval)
		goto out;

	prev = NULL;
	for (mpnt = oldmm->mmap; mpnt; mpnt = mpnt->vm_next) {
		struct file *file;

		if (mpnt->vm_flags & VM_DONTCOPY) {
			vm_stat_account(mm, mpnt->vm_flags, mpnt->vm_file,
							-vma_pages(mpnt));
			continue;
		}
		charge = 0;
		if (mpnt->vm_flags & VM_ACCOUNT) {
			unsigned long len = vma_pages(mpnt);

			if (security_vm_enough_memory_mm(oldmm, len)) /* sic */
				goto fail_nomem;
			charge = len;
		}
		tmp = kmem_cache_alloc(vm_area_cachep, GFP_KERNEL);
		if (!tmp)
			goto fail_nomem;
		*tmp = *mpnt;
		INIT_LIST_HEAD(&tmp->anon_vma_chain);
		retval = vma_dup_policy(mpnt, tmp);
		if (retval)
			goto fail_nomem_policy;
		tmp->vm_mm = mm;
		if (anon_vma_fork(tmp, mpnt))
			goto fail_nomem_anon_vma_fork;
		tmp->vm_flags &=
			~(VM_LOCKED|VM_LOCKONFAULT|VM_UFFD_MISSING|VM_UFFD_WP);
		tmp->vm_next = tmp->vm_prev = NULL;
		tmp->vm_userfaultfd_ctx = NULL_VM_UFFD_CTX;
		file = tmp->vm_file;
		if (file) {
			struct inode *inode = file_inode(file);
			struct address_space *mapping = file->f_mapping;

			get_file(file);
			if (tmp->vm_flags & VM_DENYWRITE)
				atomic_dec(&inode->i_writecount);
			i_mmap_lock_write(mapping);
			if (tmp->vm_flags & VM_SHARED)
				atomic_inc(&mapping->i_mmap_writable);
			flush_dcache_mmap_lock(mapping);
			/* insert tmp into the share list, just after mpnt */
			vma_interval_tree_insert_after(tmp, mpnt,
					&mapping->i_mmap);
			flush_dcache_mmap_unlock(mapping);
			i_mmap_unlock_write(mapping);
		}

		/*
		 * Clear hugetlb-related page reserves for children. This only
		 * affects MAP_PRIVATE mappings. Faults generated by the child
		 * are not guaranteed to succeed, even if read-only
		 */
		if (is_vm_hugetlb_page(tmp))
			reset_vma_resv_huge_pages(tmp);

		/*
		 * Link in the new vma and copy the page table entries.
		 */
		*pprev = tmp;
		pprev = &tmp->vm_next;
		tmp->vm_prev = prev;
		prev = tmp;

		__vma_link_rb(mm, tmp, rb_link, rb_parent);
		rb_link = &tmp->vm_rb.rb_right;
		rb_parent = &tmp->vm_rb;

		mm->map_count++;
		retval = copy_page_range(mm, oldmm, mpnt);

		if (tmp->vm_ops && tmp->vm_ops->open)
			tmp->vm_ops->open(tmp);

		if (retval)
			goto out;
	}
	/* a new mm has just been created */
	arch_dup_mmap(oldmm, mm);
	retval = 0;
out:
	up_write(&mm->mmap_sem);
	flush_tlb_mm(oldmm);
	up_write(&oldmm->mmap_sem);
	uprobe_end_dup_mmap();
	return retval;
fail_nomem_anon_vma_fork:
	mpol_put(vma_policy(tmp));
fail_nomem_policy:
	kmem_cache_free(vm_area_cachep, tmp);
fail_nomem:
	retval = -ENOMEM;
	vm_unacct_memory(charge);
	goto out;
}

static inline int mm_alloc_pgd(struct mm_struct *mm)
{
	mm->pgd = pgd_alloc(mm);
	if (unlikely(!mm->pgd))
		return -ENOMEM;
	return 0;
}

static inline void mm_free_pgd(struct mm_struct *mm)
{
	pgd_free(mm, mm->pgd);
}
#else
static int dup_mmap(struct mm_struct *mm, struct mm_struct *oldmm)
{
	down_write(&oldmm->mmap_sem);
	RCU_INIT_POINTER(mm->exe_file, get_mm_exe_file(oldmm));
	up_write(&oldmm->mmap_sem);
	return 0;
}
#define mm_alloc_pgd(mm)	(0)
#define mm_free_pgd(mm)
#endif /* CONFIG_MMU */

__cacheline_aligned_in_smp DEFINE_SPINLOCK(mmlist_lock);

#define allocate_mm()	(kmem_cache_alloc(mm_cachep, GFP_KERNEL))
#define free_mm(mm)	(kmem_cache_free(mm_cachep, (mm)))

static unsigned long default_dump_filter = MMF_DUMP_FILTER_DEFAULT;

static int __init coredump_filter_setup(char *s)
{
	default_dump_filter =
		(simple_strtoul(s, NULL, 0) << MMF_DUMP_FILTER_SHIFT) &
		MMF_DUMP_FILTER_MASK;
	return 1;
}

__setup("coredump_filter=", coredump_filter_setup);

#include <linux/init_task.h>

static void mm_init_aio(struct mm_struct *mm)
{
#ifdef CONFIG_AIO
	spin_lock_init(&mm->ioctx_lock);
	mm->ioctx_table = NULL;
#endif
}

static void mm_init_owner(struct mm_struct *mm, struct task_struct *p)
{
#ifdef CONFIG_MEMCG
	mm->owner = p;
#endif
}

static struct mm_struct *mm_init(struct mm_struct *mm, struct task_struct *p,
	struct user_namespace *user_ns)
{
	mm->mmap = NULL;
	mm->mm_rb = RB_ROOT;
	mm->vmacache_seqnum = 0;
	atomic_set(&mm->mm_users, 1);
	atomic_set(&mm->mm_count, 1);
	init_rwsem(&mm->mmap_sem);
	INIT_LIST_HEAD(&mm->mmlist);
	mm->core_state = NULL;
	atomic_long_set(&mm->nr_ptes, 0);
	mm_nr_pmds_init(mm);
	mm->map_count = 0;
	mm->locked_vm = 0;
	mm->pinned_vm = 0;
	memset(&mm->rss_stat, 0, sizeof(mm->rss_stat));
	spin_lock_init(&mm->page_table_lock);
	mm_init_cpumask(mm);
	mm_init_aio(mm);
	mm_init_owner(mm, p);
	mmu_notifier_mm_init(mm);
	clear_tlb_flush_pending(mm);
#if defined(CONFIG_TRANSPARENT_HUGEPAGE) && !USE_SPLIT_PMD_PTLOCKS
	mm->pmd_huge_pte = NULL;
#endif

	if (current->mm) {
		mm->flags = current->mm->flags & MMF_INIT_MASK;
		mm->def_flags = current->mm->def_flags & VM_INIT_DEF_MASK;
	} else {
		mm->flags = default_dump_filter;
		mm->def_flags = 0;
	}

	if (mm_alloc_pgd(mm))
		goto fail_nopgd;

	if (init_new_context(p, mm))
		goto fail_nocontext;

	mm->user_ns = get_user_ns(user_ns);
	return mm;

fail_nocontext:
	mm_free_pgd(mm);
fail_nopgd:
	free_mm(mm);
	return NULL;
}

static void check_mm(struct mm_struct *mm)
{
	int i;

	for (i = 0; i < NR_MM_COUNTERS; i++) {
		long x = atomic_long_read(&mm->rss_stat.count[i]);

		if (unlikely(x))
			printk(KERN_ALERT "BUG: Bad rss-counter state "
					  "mm:%p idx:%d val:%ld\n", mm, i, x);
	}

	if (atomic_long_read(&mm->nr_ptes))
		pr_alert("BUG: non-zero nr_ptes on freeing mm: %ld\n",
				atomic_long_read(&mm->nr_ptes));
	if (mm_nr_pmds(mm))
		pr_alert("BUG: non-zero nr_pmds on freeing mm: %ld\n",
				mm_nr_pmds(mm));

#if defined(CONFIG_TRANSPARENT_HUGEPAGE) && !USE_SPLIT_PMD_PTLOCKS
	VM_BUG_ON_MM(mm->pmd_huge_pte, mm);
#endif
}

/*
 * Allocate and initialize an mm_struct.
 */
struct mm_struct *mm_alloc(void)
{
	struct mm_struct *mm;

	mm = allocate_mm();
	if (!mm)
		return NULL;

	memset(mm, 0, sizeof(*mm));
	return mm_init(mm, current, current_user_ns());
}

/*
 * Called when the last reference to the mm
 * is dropped: either by a lazy thread or by
 * mmput. Free the page directory and the mm.
 */
void __mmdrop(struct mm_struct *mm)
{
	BUG_ON(mm == &init_mm);
	mm_free_pgd(mm);
	destroy_context(mm);
	mmu_notifier_mm_destroy(mm);
	check_mm(mm);
	put_user_ns(mm->user_ns);
	free_mm(mm);
}
EXPORT_SYMBOL_GPL(__mmdrop);

static inline void __mmput(struct mm_struct *mm)
{
	VM_BUG_ON(atomic_read(&mm->mm_users));

	uprobe_clear_state(mm);
	exit_aio(mm);
	ksm_exit(mm);
	khugepaged_exit(mm); /* must run before exit_mmap */
	exit_mmap(mm);
	set_mm_exe_file(mm, NULL);
	if (!list_empty(&mm->mmlist)) {
		spin_lock(&mmlist_lock);
		list_del(&mm->mmlist);
		spin_unlock(&mmlist_lock);
	}
	if (mm->binfmt)
		module_put(mm->binfmt->module);
	mmdrop(mm);
}

/*
 * Decrement the use count and release all resources for an mm.
 */
int mmput(struct mm_struct *mm)
{
	int mm_freed = 0;
	might_sleep();

	if (atomic_dec_and_test(&mm->mm_users))
		__mmput(mm);
}
EXPORT_SYMBOL_GPL(mmput);

static void mmput_async_fn(struct work_struct *work)
{
	struct mm_struct *mm = container_of(work, struct mm_struct, async_put_work);
	__mmput(mm);
}

void mmput_async(struct mm_struct *mm)
{
	if (atomic_dec_and_test(&mm->mm_users)) {
<<<<<<< HEAD
		uprobe_clear_state(mm);
		exit_aio(mm);
		ksm_exit(mm);
		khugepaged_exit(mm); /* must run before exit_mmap */
		exit_mmap(mm);
		set_mm_exe_file(mm, NULL);
		if (!list_empty(&mm->mmlist)) {
			spin_lock(&mmlist_lock);
			list_del(&mm->mmlist);
			spin_unlock(&mmlist_lock);
		}
		if (mm->binfmt)
			module_put(mm->binfmt->module);
		mmdrop(mm);
		mm_freed = 1;
=======
		INIT_WORK(&mm->async_put_work, mmput_async_fn);
		schedule_work(&mm->async_put_work);
>>>>>>> d68ba9f1
	}
	return mm_freed;
}

/**
 * set_mm_exe_file - change a reference to the mm's executable file
 *
 * This changes mm's executable file (shown as symlink /proc/[pid]/exe).
 *
 * Main users are mmput() and sys_execve(). Callers prevent concurrent
 * invocations: in mmput() nobody alive left, in execve task is single
 * threaded. sys_prctl(PR_SET_MM_MAP/EXE_FILE) also needs to set the
 * mm->exe_file, but does so without using set_mm_exe_file() in order
 * to do avoid the need for any locks.
 */
void set_mm_exe_file(struct mm_struct *mm, struct file *new_exe_file)
{
	struct file *old_exe_file;

	/*
	 * It is safe to dereference the exe_file without RCU as
	 * this function is only called if nobody else can access
	 * this mm -- see comment above for justification.
	 */
	old_exe_file = rcu_dereference_raw(mm->exe_file);

	if (new_exe_file)
		get_file(new_exe_file);
	rcu_assign_pointer(mm->exe_file, new_exe_file);
	if (old_exe_file)
		fput(old_exe_file);
}

/**
 * get_mm_exe_file - acquire a reference to the mm's executable file
 *
 * Returns %NULL if mm has no associated executable file.
 * User must release file via fput().
 */
struct file *get_mm_exe_file(struct mm_struct *mm)
{
	struct file *exe_file;

	rcu_read_lock();
	exe_file = rcu_dereference(mm->exe_file);
	if (exe_file && !get_file_rcu(exe_file))
		exe_file = NULL;
	rcu_read_unlock();
	return exe_file;
}
EXPORT_SYMBOL(get_mm_exe_file);

/**
 * get_task_exe_file - acquire a reference to the task's executable file
 *
 * Returns %NULL if task's mm (if any) has no associated executable file or
 * this is a kernel thread with borrowed mm (see the comment above get_task_mm).
 * User must release file via fput().
 */
struct file *get_task_exe_file(struct task_struct *task)
{
	struct file *exe_file = NULL;
	struct mm_struct *mm;

	task_lock(task);
	mm = task->mm;
	if (mm) {
		if (!(task->flags & PF_KTHREAD))
			exe_file = get_mm_exe_file(mm);
	}
	task_unlock(task);
	return exe_file;
}
EXPORT_SYMBOL(get_task_exe_file);

/**
 * get_task_mm - acquire a reference to the task's mm
 *
 * Returns %NULL if the task has no mm.  Checks PF_KTHREAD (meaning
 * this kernel workthread has transiently adopted a user mm with use_mm,
 * to do its AIO) is not set and if so returns a reference to it, after
 * bumping up the use count.  User must release the mm via mmput()
 * after use.  Typically used by /proc and ptrace.
 */
struct mm_struct *get_task_mm(struct task_struct *task)
{
	struct mm_struct *mm;

	task_lock(task);
	mm = task->mm;
	if (mm) {
		if (task->flags & PF_KTHREAD)
			mm = NULL;
		else
			atomic_inc(&mm->mm_users);
	}
	task_unlock(task);
	return mm;
}
EXPORT_SYMBOL_GPL(get_task_mm);

struct mm_struct *mm_access(struct task_struct *task, unsigned int mode)
{
	struct mm_struct *mm;
	int err;

	err =  mutex_lock_killable(&task->signal->cred_guard_mutex);
	if (err)
		return ERR_PTR(err);

	mm = get_task_mm(task);
	if (mm && mm != current->mm &&
			!ptrace_may_access(task, mode)) {
		mmput(mm);
		mm = ERR_PTR(-EACCES);
	}
	mutex_unlock(&task->signal->cred_guard_mutex);

	return mm;
}

static void complete_vfork_done(struct task_struct *tsk)
{
	struct completion *vfork;

	task_lock(tsk);
	vfork = tsk->vfork_done;
	if (likely(vfork)) {
		tsk->vfork_done = NULL;
		complete(vfork);
	}
	task_unlock(tsk);
}

static int wait_for_vfork_done(struct task_struct *child,
				struct completion *vfork)
{
	int killed;

	freezer_do_not_count();
	killed = wait_for_completion_killable(vfork);
	freezer_count();

	if (killed) {
		task_lock(child);
		child->vfork_done = NULL;
		task_unlock(child);
	}

	put_task_struct(child);
	return killed;
}

/* Please note the differences between mmput and mm_release.
 * mmput is called whenever we stop holding onto a mm_struct,
 * error success whatever.
 *
 * mm_release is called after a mm_struct has been removed
 * from the current process.
 *
 * This difference is important for error handling, when we
 * only half set up a mm_struct for a new process and need to restore
 * the old one.  Because we mmput the new mm_struct before
 * restoring the old one. . .
 * Eric Biederman 10 January 1998
 */
void mm_release(struct task_struct *tsk, struct mm_struct *mm)
{
	/* Get rid of any futexes when releasing the mm */
#ifdef CONFIG_FUTEX
	if (unlikely(tsk->robust_list)) {
		exit_robust_list(tsk);
		tsk->robust_list = NULL;
	}
#ifdef CONFIG_COMPAT
	if (unlikely(tsk->compat_robust_list)) {
		compat_exit_robust_list(tsk);
		tsk->compat_robust_list = NULL;
	}
#endif
	if (unlikely(!list_empty(&tsk->pi_state_list)))
		exit_pi_state_list(tsk);
#endif

	uprobe_free_utask(tsk);

	/* Get rid of any cached register state */
	deactivate_mm(tsk, mm);

	/*
	 * Signal userspace if we're not exiting with a core dump
	 * because we want to leave the value intact for debugging
	 * purposes.
	 */
	if (tsk->clear_child_tid) {
		if (!(tsk->signal->flags & SIGNAL_GROUP_COREDUMP) &&
		    atomic_read(&mm->mm_users) > 1) {
			/*
			 * We don't check the error code - if userspace has
			 * not set up a proper pointer then tough luck.
			 */
			put_user(0, tsk->clear_child_tid);
			sys_futex(tsk->clear_child_tid, FUTEX_WAKE,
					1, NULL, NULL, 0);
		}
		tsk->clear_child_tid = NULL;
	}

	/*
	 * All done, finally we can wake up parent and return this mm to him.
	 * Also kthread_stop() uses this completion for synchronization.
	 */
	if (tsk->vfork_done)
		complete_vfork_done(tsk);
}

/*
 * Allocate a new mm structure and copy contents from the
 * mm structure of the passed in task structure.
 */
static struct mm_struct *dup_mm(struct task_struct *tsk)
{
	struct mm_struct *mm, *oldmm = current->mm;
	int err;

	mm = allocate_mm();
	if (!mm)
		goto fail_nomem;

	memcpy(mm, oldmm, sizeof(*mm));

	if (!mm_init(mm, tsk, mm->user_ns))
		goto fail_nomem;

	err = dup_mmap(mm, oldmm);
	if (err)
		goto free_pt;

	mm->hiwater_rss = get_mm_rss(mm);
	mm->hiwater_vm = mm->total_vm;

	if (mm->binfmt && !try_module_get(mm->binfmt->module))
		goto free_pt;

	return mm;

free_pt:
	/* don't put binfmt in mmput, we haven't got module yet */
	mm->binfmt = NULL;
	mmput(mm);

fail_nomem:
	return NULL;
}

static int copy_mm(unsigned long clone_flags, struct task_struct *tsk)
{
	struct mm_struct *mm, *oldmm;
	int retval;

	tsk->min_flt = tsk->maj_flt = 0;
	tsk->nvcsw = tsk->nivcsw = 0;
#ifdef CONFIG_DETECT_HUNG_TASK
	tsk->last_switch_count = tsk->nvcsw + tsk->nivcsw;
#endif

	tsk->mm = NULL;
	tsk->active_mm = NULL;

	/*
	 * Are we cloning a kernel thread?
	 *
	 * We need to steal a active VM for that..
	 */
	oldmm = current->mm;
	if (!oldmm)
		return 0;

	/* initialize the new vmacache entries */
	vmacache_flush(tsk);

	if (clone_flags & CLONE_VM) {
		atomic_inc(&oldmm->mm_users);
		mm = oldmm;
		goto good_mm;
	}

	retval = -ENOMEM;
	mm = dup_mm(tsk);
	if (!mm)
		goto fail_nomem;

good_mm:
	tsk->mm = mm;
	tsk->active_mm = mm;
	return 0;

fail_nomem:
	return retval;
}

static int copy_fs(unsigned long clone_flags, struct task_struct *tsk)
{
	struct fs_struct *fs = current->fs;
	if (clone_flags & CLONE_FS) {
		/* tsk->fs is already what we want */
		spin_lock(&fs->lock);
		if (fs->in_exec) {
			spin_unlock(&fs->lock);
			return -EAGAIN;
		}
		fs->users++;
		spin_unlock(&fs->lock);
		return 0;
	}
	tsk->fs = copy_fs_struct(fs);
	if (!tsk->fs)
		return -ENOMEM;
	return 0;
}

static int copy_files(unsigned long clone_flags, struct task_struct *tsk)
{
	struct files_struct *oldf, *newf;
	int error = 0;

	/*
	 * A background process may not have any files ...
	 */
	oldf = current->files;
	if (!oldf)
		goto out;

	if (clone_flags & CLONE_FILES) {
		atomic_inc(&oldf->count);
		goto out;
	}

	newf = dup_fd(oldf, &error);
	if (!newf)
		goto out;

	tsk->files = newf;
	error = 0;
out:
	return error;
}

static int copy_io(unsigned long clone_flags, struct task_struct *tsk)
{
#ifdef CONFIG_BLOCK
	struct io_context *ioc = current->io_context;
	struct io_context *new_ioc;

	if (!ioc)
		return 0;
	/*
	 * Share io context with parent, if CLONE_IO is set
	 */
	if (clone_flags & CLONE_IO) {
		ioc_task_link(ioc);
		tsk->io_context = ioc;
	} else if (ioprio_valid(ioc->ioprio)) {
		new_ioc = get_task_io_context(tsk, GFP_KERNEL, NUMA_NO_NODE);
		if (unlikely(!new_ioc))
			return -ENOMEM;

		new_ioc->ioprio = ioc->ioprio;
		put_io_context(new_ioc);
	}
#endif
	return 0;
}

static int copy_sighand(unsigned long clone_flags, struct task_struct *tsk)
{
	struct sighand_struct *sig;

	if (clone_flags & CLONE_SIGHAND) {
		atomic_inc(&current->sighand->count);
		return 0;
	}
	sig = kmem_cache_alloc(sighand_cachep, GFP_KERNEL);
	rcu_assign_pointer(tsk->sighand, sig);
	if (!sig)
		return -ENOMEM;

	atomic_set(&sig->count, 1);
	memcpy(sig->action, current->sighand->action, sizeof(sig->action));
	return 0;
}

void __cleanup_sighand(struct sighand_struct *sighand)
{
	if (atomic_dec_and_test(&sighand->count)) {
		signalfd_cleanup(sighand);
		/*
		 * sighand_cachep is SLAB_DESTROY_BY_RCU so we can free it
		 * without an RCU grace period, see __lock_task_sighand().
		 */
		kmem_cache_free(sighand_cachep, sighand);
	}
}

/*
 * Initialize POSIX timer handling for a thread group.
 */
static void posix_cpu_timers_init_group(struct signal_struct *sig)
{
	unsigned long cpu_limit;

	cpu_limit = READ_ONCE(sig->rlim[RLIMIT_CPU].rlim_cur);
	if (cpu_limit != RLIM_INFINITY) {
		sig->cputime_expires.prof_exp = secs_to_cputime(cpu_limit);
		sig->cputimer.running = true;
	}

	/* The timer lists. */
	INIT_LIST_HEAD(&sig->cpu_timers[0]);
	INIT_LIST_HEAD(&sig->cpu_timers[1]);
	INIT_LIST_HEAD(&sig->cpu_timers[2]);
}

static int copy_signal(unsigned long clone_flags, struct task_struct *tsk)
{
	struct signal_struct *sig;

	if (clone_flags & CLONE_THREAD)
		return 0;

	sig = kmem_cache_zalloc(signal_cachep, GFP_KERNEL);
	tsk->signal = sig;
	if (!sig)
		return -ENOMEM;

	sig->nr_threads = 1;
	atomic_set(&sig->live, 1);
	atomic_set(&sig->sigcnt, 1);

	/* list_add(thread_node, thread_head) without INIT_LIST_HEAD() */
	sig->thread_head = (struct list_head)LIST_HEAD_INIT(tsk->thread_node);
	tsk->thread_node = (struct list_head)LIST_HEAD_INIT(sig->thread_head);

	init_waitqueue_head(&sig->wait_chldexit);
	sig->curr_target = tsk;
	init_sigpending(&sig->shared_pending);
	INIT_LIST_HEAD(&sig->posix_timers);
	seqlock_init(&sig->stats_lock);
	prev_cputime_init(&sig->prev_cputime);

	hrtimer_init(&sig->real_timer, CLOCK_MONOTONIC, HRTIMER_MODE_REL);
	sig->real_timer.function = it_real_fn;

	task_lock(current->group_leader);
	memcpy(sig->rlim, current->signal->rlim, sizeof sig->rlim);
	task_unlock(current->group_leader);

	posix_cpu_timers_init_group(sig);

	tty_audit_fork(sig);
	sched_autogroup_fork(sig);

	sig->oom_score_adj = current->signal->oom_score_adj;
	sig->oom_score_adj_min = current->signal->oom_score_adj_min;

	sig->has_child_subreaper = current->signal->has_child_subreaper ||
				   current->signal->is_child_subreaper;

	mutex_init(&sig->cred_guard_mutex);

	return 0;
}

static void copy_seccomp(struct task_struct *p)
{
#ifdef CONFIG_SECCOMP
	/*
	 * Must be called with sighand->lock held, which is common to
	 * all threads in the group. Holding cred_guard_mutex is not
	 * needed because this new task is not yet running and cannot
	 * be racing exec.
	 */
	assert_spin_locked(&current->sighand->siglock);

	/* Ref-count the new filter user, and assign it. */
	get_seccomp_filter(current);
	p->seccomp = current->seccomp;

	/*
	 * Explicitly enable no_new_privs here in case it got set
	 * between the task_struct being duplicated and holding the
	 * sighand lock. The seccomp state and nnp must be in sync.
	 */
	if (task_no_new_privs(current))
		task_set_no_new_privs(p);

	/*
	 * If the parent gained a seccomp mode after copying thread
	 * flags and between before we held the sighand lock, we have
	 * to manually enable the seccomp thread flag here.
	 */
	if (p->seccomp.mode != SECCOMP_MODE_DISABLED)
		set_tsk_thread_flag(p, TIF_SECCOMP);
#endif
}

SYSCALL_DEFINE1(set_tid_address, int __user *, tidptr)
{
	current->clear_child_tid = tidptr;

	return task_pid_vnr(current);
}

static void rt_mutex_init_task(struct task_struct *p)
{
	raw_spin_lock_init(&p->pi_lock);
#ifdef CONFIG_RT_MUTEXES
	p->pi_waiters = RB_ROOT;
	p->pi_waiters_leftmost = NULL;
	p->pi_blocked_on = NULL;
#endif
}

/*
 * Initialize POSIX timer handling for a single task.
 */
static void posix_cpu_timers_init(struct task_struct *tsk)
{
	tsk->cputime_expires.prof_exp = 0;
	tsk->cputime_expires.virt_exp = 0;
	tsk->cputime_expires.sched_exp = 0;
	INIT_LIST_HEAD(&tsk->cpu_timers[0]);
	INIT_LIST_HEAD(&tsk->cpu_timers[1]);
	INIT_LIST_HEAD(&tsk->cpu_timers[2]);
}

static inline void
init_task_pid(struct task_struct *task, enum pid_type type, struct pid *pid)
{
	 task->pids[type].pid = pid;
}

/*
 * This creates a new process as a copy of the old one,
 * but does not actually start it yet.
 *
 * It copies the registers, and all the appropriate
 * parts of the process environment (as per the clone
 * flags). The actual kick-off is left to the caller.
 */
static struct task_struct *copy_process(unsigned long clone_flags,
					unsigned long stack_start,
					unsigned long stack_size,
					int __user *child_tidptr,
					struct pid *pid,
					int trace,
					unsigned long tls,
					int node)
{
	int retval;
	struct task_struct *p;
	void *cgrp_ss_priv[CGROUP_CANFORK_COUNT] = {};

	if ((clone_flags & (CLONE_NEWNS|CLONE_FS)) == (CLONE_NEWNS|CLONE_FS))
		return ERR_PTR(-EINVAL);

	if ((clone_flags & (CLONE_NEWUSER|CLONE_FS)) == (CLONE_NEWUSER|CLONE_FS))
		return ERR_PTR(-EINVAL);

	/*
	 * Thread groups must share signals as well, and detached threads
	 * can only be started up within the thread group.
	 */
	if ((clone_flags & CLONE_THREAD) && !(clone_flags & CLONE_SIGHAND))
		return ERR_PTR(-EINVAL);

	/*
	 * Shared signal handlers imply shared VM. By way of the above,
	 * thread groups also imply shared VM. Blocking this case allows
	 * for various simplifications in other code.
	 */
	if ((clone_flags & CLONE_SIGHAND) && !(clone_flags & CLONE_VM))
		return ERR_PTR(-EINVAL);

	/*
	 * Siblings of global init remain as zombies on exit since they are
	 * not reaped by their parent (swapper). To solve this and to avoid
	 * multi-rooted process trees, prevent global and container-inits
	 * from creating siblings.
	 */
	if ((clone_flags & CLONE_PARENT) &&
				current->signal->flags & SIGNAL_UNKILLABLE)
		return ERR_PTR(-EINVAL);

	/*
	 * If the new process will be in a different pid or user namespace
	 * do not allow it to share a thread group with the forking task.
	 */
	if (clone_flags & CLONE_THREAD) {
		if ((clone_flags & (CLONE_NEWUSER | CLONE_NEWPID)) ||
		    (task_active_pid_ns(current) !=
				current->nsproxy->pid_ns_for_children))
			return ERR_PTR(-EINVAL);
	}

	retval = security_task_create(clone_flags);
	if (retval)
		goto fork_out;

	retval = -ENOMEM;
	p = dup_task_struct(current, node);
	if (!p)
		goto fork_out;

	ftrace_graph_init_task(p);

	rt_mutex_init_task(p);

#ifdef CONFIG_PROVE_LOCKING
	DEBUG_LOCKS_WARN_ON(!p->hardirqs_enabled);
	DEBUG_LOCKS_WARN_ON(!p->softirqs_enabled);
#endif
	retval = -EAGAIN;
	if (atomic_read(&p->real_cred->user->processes) >=
			task_rlimit(p, RLIMIT_NPROC)) {
		if (p->real_cred->user != INIT_USER &&
		    !capable(CAP_SYS_RESOURCE) && !capable(CAP_SYS_ADMIN))
			goto bad_fork_free;
	}
	current->flags &= ~PF_NPROC_EXCEEDED;

	retval = copy_creds(p, clone_flags);
	if (retval < 0)
		goto bad_fork_free;

	/*
	 * If multiple threads are within copy_process(), then this check
	 * triggers too late. This doesn't hurt, the check is only there
	 * to stop root fork bombs.
	 */
	retval = -EAGAIN;
	if (nr_threads >= max_threads)
		goto bad_fork_cleanup_count;

	delayacct_tsk_init(p);	/* Must remain after dup_task_struct() */
	p->flags &= ~(PF_SUPERPRIV | PF_WQ_WORKER);
	p->flags |= PF_FORKNOEXEC;
	INIT_LIST_HEAD(&p->children);
	INIT_LIST_HEAD(&p->sibling);
	rcu_copy_process(p);
	p->vfork_done = NULL;
	spin_lock_init(&p->alloc_lock);

	init_sigpending(&p->pending);

	p->utime = p->stime = p->gtime = 0;
	p->utimescaled = p->stimescaled = 0;
	prev_cputime_init(&p->prev_cputime);

#ifdef CONFIG_VIRT_CPU_ACCOUNTING_GEN
	seqlock_init(&p->vtime_seqlock);
	p->vtime_snap = 0;
	p->vtime_snap_whence = VTIME_SLEEPING;
#endif

#if defined(SPLIT_RSS_COUNTING)
	memset(&p->rss_stat, 0, sizeof(p->rss_stat));
#endif

	p->default_timer_slack_ns = current->timer_slack_ns;

	task_io_accounting_init(&p->ioac);
	acct_clear_integrals(p);

	posix_cpu_timers_init(p);

	p->start_time = ktime_get_ns();
	p->real_start_time = ktime_get_boot_ns();
	p->io_context = NULL;
	p->audit_context = NULL;
	cgroup_fork(p);
#ifdef CONFIG_NUMA
	p->mempolicy = mpol_dup(p->mempolicy);
	if (IS_ERR(p->mempolicy)) {
		retval = PTR_ERR(p->mempolicy);
		p->mempolicy = NULL;
		goto bad_fork_cleanup_threadgroup_lock;
	}
#endif
#ifdef CONFIG_CPUSETS
	p->cpuset_mem_spread_rotor = NUMA_NO_NODE;
	p->cpuset_slab_spread_rotor = NUMA_NO_NODE;
	seqcount_init(&p->mems_allowed_seq);
#endif
#ifdef CONFIG_TRACE_IRQFLAGS
	p->irq_events = 0;
	p->hardirqs_enabled = 0;
	p->hardirq_enable_ip = 0;
	p->hardirq_enable_event = 0;
	p->hardirq_disable_ip = _THIS_IP_;
	p->hardirq_disable_event = 0;
	p->softirqs_enabled = 1;
	p->softirq_enable_ip = _THIS_IP_;
	p->softirq_enable_event = 0;
	p->softirq_disable_ip = 0;
	p->softirq_disable_event = 0;
	p->hardirq_context = 0;
	p->softirq_context = 0;
#endif

	p->pagefault_disabled = 0;

#ifdef CONFIG_LOCKDEP
	p->lockdep_depth = 0; /* no locks held yet */
	p->curr_chain_key = 0;
	p->lockdep_recursion = 0;
#endif

#ifdef CONFIG_DEBUG_MUTEXES
	p->blocked_on = NULL; /* not blocked yet */
#endif
#ifdef CONFIG_BCACHE
	p->sequential_io	= 0;
	p->sequential_io_avg	= 0;
#endif

	/* Perform scheduler related setup. Assign this task to a CPU. */
	retval = sched_fork(clone_flags, p);
	if (retval)
		goto bad_fork_cleanup_policy;

	retval = perf_event_init_task(p);
	if (retval)
		goto bad_fork_cleanup_policy;
	retval = audit_alloc(p);
	if (retval)
		goto bad_fork_cleanup_perf;
	/* copy all the process information */
	shm_init_task(p);
	retval = copy_semundo(clone_flags, p);
	if (retval)
		goto bad_fork_cleanup_audit;
	retval = copy_files(clone_flags, p);
	if (retval)
		goto bad_fork_cleanup_semundo;
	retval = copy_fs(clone_flags, p);
	if (retval)
		goto bad_fork_cleanup_files;
	retval = copy_sighand(clone_flags, p);
	if (retval)
		goto bad_fork_cleanup_fs;
	retval = copy_signal(clone_flags, p);
	if (retval)
		goto bad_fork_cleanup_sighand;
	retval = copy_mm(clone_flags, p);
	if (retval)
		goto bad_fork_cleanup_signal;
	retval = copy_namespaces(clone_flags, p);
	if (retval)
		goto bad_fork_cleanup_mm;
	retval = copy_io(clone_flags, p);
	if (retval)
		goto bad_fork_cleanup_namespaces;
	retval = copy_thread_tls(clone_flags, stack_start, stack_size, p, tls);
	if (retval)
		goto bad_fork_cleanup_io;

	if (pid != &init_struct_pid) {
		pid = alloc_pid(p->nsproxy->pid_ns_for_children);
		if (IS_ERR(pid)) {
			retval = PTR_ERR(pid);
			goto bad_fork_cleanup_io;
		}
	}

	p->set_child_tid = (clone_flags & CLONE_CHILD_SETTID) ? child_tidptr : NULL;
	/*
	 * Clear TID on mm_release()?
	 */
	p->clear_child_tid = (clone_flags & CLONE_CHILD_CLEARTID) ? child_tidptr : NULL;
#ifdef CONFIG_BLOCK
	p->plug = NULL;
#endif
#ifdef CONFIG_FUTEX
	p->robust_list = NULL;
#ifdef CONFIG_COMPAT
	p->compat_robust_list = NULL;
#endif
	INIT_LIST_HEAD(&p->pi_state_list);
	p->pi_state_cache = NULL;
#endif
	/*
	 * sigaltstack should be cleared when sharing the same VM
	 */
	if ((clone_flags & (CLONE_VM|CLONE_VFORK)) == CLONE_VM)
		p->sas_ss_sp = p->sas_ss_size = 0;

	/*
	 * Syscall tracing and stepping should be turned off in the
	 * child regardless of CLONE_PTRACE.
	 */
	user_disable_single_step(p);
	clear_tsk_thread_flag(p, TIF_SYSCALL_TRACE);
#ifdef TIF_SYSCALL_EMU
	clear_tsk_thread_flag(p, TIF_SYSCALL_EMU);
#endif
	clear_all_latency_tracing(p);

	/* ok, now we should be set up.. */
	p->pid = pid_nr(pid);
	if (clone_flags & CLONE_THREAD) {
		p->exit_signal = -1;
		p->group_leader = current->group_leader;
		p->tgid = current->tgid;
	} else {
		if (clone_flags & CLONE_PARENT)
			p->exit_signal = current->group_leader->exit_signal;
		else
			p->exit_signal = (clone_flags & CSIGNAL);
		p->group_leader = p;
		p->tgid = p->pid;
	}

	p->nr_dirtied = 0;
	p->nr_dirtied_pause = 128 >> (PAGE_SHIFT - 10);
	p->dirty_paused_when = 0;

	p->pdeath_signal = 0;
	INIT_LIST_HEAD(&p->thread_group);
	p->task_works = NULL;

	threadgroup_change_begin(current);
	/*
	 * Ensure that the cgroup subsystem policies allow the new process to be
	 * forked. It should be noted the the new process's css_set can be changed
	 * between here and cgroup_post_fork() if an organisation operation is in
	 * progress.
	 */
	retval = cgroup_can_fork(p, cgrp_ss_priv);
	if (retval)
		goto bad_fork_free_pid;

	/*
	 * Make it visible to the rest of the system, but dont wake it up yet.
	 * Need tasklist lock for parent etc handling!
	 */
	write_lock_irq(&tasklist_lock);

	/* CLONE_PARENT re-uses the old parent */
	if (clone_flags & (CLONE_PARENT|CLONE_THREAD)) {
		p->real_parent = current->real_parent;
		p->parent_exec_id = current->parent_exec_id;
	} else {
		p->real_parent = current;
		p->parent_exec_id = current->self_exec_id;
	}

	spin_lock(&current->sighand->siglock);

	/*
	 * Copy seccomp details explicitly here, in case they were changed
	 * before holding sighand lock.
	 */
	copy_seccomp(p);

	/*
	 * Process group and session signals need to be delivered to just the
	 * parent before the fork or both the parent and the child after the
	 * fork. Restart if a signal comes in before we add the new process to
	 * it's process group.
	 * A fatal signal pending means that current will exit, so the new
	 * thread can't slip out of an OOM kill (or normal SIGKILL).
	*/
	recalc_sigpending();
	if (signal_pending(current)) {
		retval = -ERESTARTNOINTR;
		goto bad_fork_cancel_cgroup;
	}
	if (unlikely(!(ns_of_pid(pid)->nr_hashed & PIDNS_HASH_ADDING))) {
		retval = -ENOMEM;
		goto bad_fork_cancel_cgroup;
	}

	if (likely(p->pid)) {
		ptrace_init_task(p, (clone_flags & CLONE_PTRACE) || trace);

		init_task_pid(p, PIDTYPE_PID, pid);
		if (thread_group_leader(p)) {
			init_task_pid(p, PIDTYPE_PGID, task_pgrp(current));
			init_task_pid(p, PIDTYPE_SID, task_session(current));

			if (is_child_reaper(pid)) {
				ns_of_pid(pid)->child_reaper = p;
				p->signal->flags |= SIGNAL_UNKILLABLE;
			}

			p->signal->leader_pid = pid;
			p->signal->tty = tty_kref_get(current->signal->tty);
			list_add_tail(&p->sibling, &p->real_parent->children);
			list_add_tail_rcu(&p->tasks, &init_task.tasks);
			attach_pid(p, PIDTYPE_PGID);
			attach_pid(p, PIDTYPE_SID);
			__this_cpu_inc(process_counts);
		} else {
			current->signal->nr_threads++;
			atomic_inc(&current->signal->live);
			atomic_inc(&current->signal->sigcnt);
			list_add_tail_rcu(&p->thread_group,
					  &p->group_leader->thread_group);
			list_add_tail_rcu(&p->thread_node,
					  &p->signal->thread_head);
		}
		attach_pid(p, PIDTYPE_PID);
		nr_threads++;
	}

	total_forks++;
	spin_unlock(&current->sighand->siglock);
	syscall_tracepoint_update(p);
	write_unlock_irq(&tasklist_lock);

	proc_fork_connector(p);
	cgroup_post_fork(p, cgrp_ss_priv);
	threadgroup_change_end(current);
	perf_event_fork(p);

	trace_task_newtask(p, clone_flags);
	uprobe_copy_process(p, clone_flags);

	return p;

bad_fork_cancel_cgroup:
	spin_unlock(&current->sighand->siglock);
	write_unlock_irq(&tasklist_lock);
	cgroup_cancel_fork(p, cgrp_ss_priv);
bad_fork_free_pid:
	threadgroup_change_end(current);
	if (pid != &init_struct_pid)
		free_pid(pid);
bad_fork_cleanup_io:
	if (p->io_context)
		exit_io_context(p);
bad_fork_cleanup_namespaces:
	exit_task_namespaces(p);
bad_fork_cleanup_mm:
	if (p->mm)
		mmput(p->mm);
bad_fork_cleanup_signal:
	if (!(clone_flags & CLONE_THREAD))
		free_signal_struct(p->signal);
bad_fork_cleanup_sighand:
	__cleanup_sighand(p->sighand);
bad_fork_cleanup_fs:
	exit_fs(p); /* blocking */
bad_fork_cleanup_files:
	exit_files(p); /* blocking */
bad_fork_cleanup_semundo:
	exit_sem(p);
bad_fork_cleanup_audit:
	audit_free(p);
bad_fork_cleanup_perf:
	perf_event_free_task(p);
bad_fork_cleanup_policy:
	free_task_load_ptrs(p);
#ifdef CONFIG_NUMA
	mpol_put(p->mempolicy);
bad_fork_cleanup_threadgroup_lock:
#endif
	delayacct_tsk_free(p);
bad_fork_cleanup_count:
	atomic_dec(&p->cred->user->processes);
	exit_creds(p);
bad_fork_free:
	free_task(p);
fork_out:
	return ERR_PTR(retval);
}

static inline void init_idle_pids(struct pid_link *links)
{
	enum pid_type type;

	for (type = PIDTYPE_PID; type < PIDTYPE_MAX; ++type) {
		INIT_HLIST_NODE(&links[type].node); /* not really needed */
		links[type].pid = &init_struct_pid;
	}
}

struct task_struct *fork_idle(int cpu)
{
	struct task_struct *task;
	task = copy_process(CLONE_VM, 0, 0, NULL, &init_struct_pid, 0, 0,
			    cpu_to_node(cpu));
	if (!IS_ERR(task)) {
		init_idle_pids(task->pids);
		init_idle(task, cpu, false);
	}

	return task;
}

/*
 *  Ok, this is the main fork-routine.
 *
 * It copies the process, and if successful kick-starts
 * it and waits for it to finish using the VM if required.
 */
long _do_fork(unsigned long clone_flags,
	      unsigned long stack_start,
	      unsigned long stack_size,
	      int __user *parent_tidptr,
	      int __user *child_tidptr,
	      unsigned long tls)
{
	struct task_struct *p;
	int trace = 0;
	long nr;

	/*
	 * Determine whether and which event to report to ptracer.  When
	 * called from kernel_thread or CLONE_UNTRACED is explicitly
	 * requested, no event is reported; otherwise, report if the event
	 * for the type of forking is enabled.
	 */
	if (!(clone_flags & CLONE_UNTRACED)) {
		if (clone_flags & CLONE_VFORK)
			trace = PTRACE_EVENT_VFORK;
		else if ((clone_flags & CSIGNAL) != SIGCHLD)
			trace = PTRACE_EVENT_CLONE;
		else
			trace = PTRACE_EVENT_FORK;

		if (likely(!ptrace_event_enabled(current, trace)))
			trace = 0;
	}

	p = copy_process(clone_flags, stack_start, stack_size,
			 child_tidptr, NULL, trace, tls, NUMA_NO_NODE);
	/*
	 * Do this prior waking up the new thread - the thread pointer
	 * might get invalid after that point, if the thread exits quickly.
	 */
	if (!IS_ERR(p)) {
		struct completion vfork;
		struct pid *pid;

		trace_sched_process_fork(current, p);

		pid = get_task_pid(p, PIDTYPE_PID);
		nr = pid_vnr(pid);

		if (clone_flags & CLONE_PARENT_SETTID)
			put_user(nr, parent_tidptr);

		if (clone_flags & CLONE_VFORK) {
			p->vfork_done = &vfork;
			init_completion(&vfork);
			get_task_struct(p);
		}

		wake_up_new_task(p);

		/* forking complete and child started to run, tell ptracer */
		if (unlikely(trace))
			ptrace_event_pid(trace, pid);

		if (clone_flags & CLONE_VFORK) {
			if (!wait_for_vfork_done(p, &vfork))
				ptrace_event_pid(PTRACE_EVENT_VFORK_DONE, pid);
		}

		put_pid(pid);
	} else {
		nr = PTR_ERR(p);
	}
	return nr;
}

#ifndef CONFIG_HAVE_COPY_THREAD_TLS
/* For compatibility with architectures that call do_fork directly rather than
 * using the syscall entry points below. */
long do_fork(unsigned long clone_flags,
	      unsigned long stack_start,
	      unsigned long stack_size,
	      int __user *parent_tidptr,
	      int __user *child_tidptr)
{
	return _do_fork(clone_flags, stack_start, stack_size,
			parent_tidptr, child_tidptr, 0);
}
#endif

/*
 * Create a kernel thread.
 */
pid_t kernel_thread(int (*fn)(void *), void *arg, unsigned long flags)
{
	return _do_fork(flags|CLONE_VM|CLONE_UNTRACED, (unsigned long)fn,
		(unsigned long)arg, NULL, NULL, 0);
}

#ifdef __ARCH_WANT_SYS_FORK
SYSCALL_DEFINE0(fork)
{
#ifdef CONFIG_MMU
	return _do_fork(SIGCHLD, 0, 0, NULL, NULL, 0);
#else
	/* can not support in nommu mode */
	return -EINVAL;
#endif
}
#endif

#ifdef __ARCH_WANT_SYS_VFORK
SYSCALL_DEFINE0(vfork)
{
	return _do_fork(CLONE_VFORK | CLONE_VM | SIGCHLD, 0,
			0, NULL, NULL, 0);
}
#endif

#ifdef __ARCH_WANT_SYS_CLONE
#ifdef CONFIG_CLONE_BACKWARDS
SYSCALL_DEFINE5(clone, unsigned long, clone_flags, unsigned long, newsp,
		 int __user *, parent_tidptr,
		 unsigned long, tls,
		 int __user *, child_tidptr)
#elif defined(CONFIG_CLONE_BACKWARDS2)
SYSCALL_DEFINE5(clone, unsigned long, newsp, unsigned long, clone_flags,
		 int __user *, parent_tidptr,
		 int __user *, child_tidptr,
		 unsigned long, tls)
#elif defined(CONFIG_CLONE_BACKWARDS3)
SYSCALL_DEFINE6(clone, unsigned long, clone_flags, unsigned long, newsp,
		int, stack_size,
		int __user *, parent_tidptr,
		int __user *, child_tidptr,
		unsigned long, tls)
#else
SYSCALL_DEFINE5(clone, unsigned long, clone_flags, unsigned long, newsp,
		 int __user *, parent_tidptr,
		 int __user *, child_tidptr,
		 unsigned long, tls)
#endif
{
	return _do_fork(clone_flags, newsp, 0, parent_tidptr, child_tidptr, tls);
}
#endif

#ifndef ARCH_MIN_MMSTRUCT_ALIGN
#define ARCH_MIN_MMSTRUCT_ALIGN 0
#endif

static void sighand_ctor(void *data)
{
	struct sighand_struct *sighand = data;

	spin_lock_init(&sighand->siglock);
	init_waitqueue_head(&sighand->signalfd_wqh);
}

void __init proc_caches_init(void)
{
	sighand_cachep = kmem_cache_create("sighand_cache",
			sizeof(struct sighand_struct), 0,
			SLAB_HWCACHE_ALIGN|SLAB_PANIC|SLAB_DESTROY_BY_RCU|
			SLAB_NOTRACK, sighand_ctor);
	signal_cachep = kmem_cache_create("signal_cache",
			sizeof(struct signal_struct), 0,
			SLAB_HWCACHE_ALIGN|SLAB_PANIC|SLAB_NOTRACK, NULL);
	files_cachep = kmem_cache_create("files_cache",
			sizeof(struct files_struct), 0,
			SLAB_HWCACHE_ALIGN|SLAB_PANIC|SLAB_NOTRACK, NULL);
	fs_cachep = kmem_cache_create("fs_cache",
			sizeof(struct fs_struct), 0,
			SLAB_HWCACHE_ALIGN|SLAB_PANIC|SLAB_NOTRACK, NULL);
	/*
	 * FIXME! The "sizeof(struct mm_struct)" currently includes the
	 * whole struct cpumask for the OFFSTACK case. We could change
	 * this to *only* allocate as much of it as required by the
	 * maximum number of CPU's we can ever have.  The cpumask_allocation
	 * is at the end of the structure, exactly for that reason.
	 */
	mm_cachep = kmem_cache_create("mm_struct",
			sizeof(struct mm_struct), ARCH_MIN_MMSTRUCT_ALIGN,
			SLAB_HWCACHE_ALIGN|SLAB_PANIC|SLAB_NOTRACK, NULL);
	vm_area_cachep = KMEM_CACHE(vm_area_struct, SLAB_PANIC);
	mmap_init();
	nsproxy_cache_init();
}

/*
 * Check constraints on flags passed to the unshare system call.
 */
static int check_unshare_flags(unsigned long unshare_flags)
{
	if (unshare_flags & ~(CLONE_THREAD|CLONE_FS|CLONE_NEWNS|CLONE_SIGHAND|
				CLONE_VM|CLONE_FILES|CLONE_SYSVSEM|
				CLONE_NEWUTS|CLONE_NEWIPC|CLONE_NEWNET|
				CLONE_NEWUSER|CLONE_NEWPID))
		return -EINVAL;
	/*
	 * Not implemented, but pretend it works if there is nothing
	 * to unshare.  Note that unsharing the address space or the
	 * signal handlers also need to unshare the signal queues (aka
	 * CLONE_THREAD).
	 */
	if (unshare_flags & (CLONE_THREAD | CLONE_SIGHAND | CLONE_VM)) {
		if (!thread_group_empty(current))
			return -EINVAL;
	}
	if (unshare_flags & (CLONE_SIGHAND | CLONE_VM)) {
		if (atomic_read(&current->sighand->count) > 1)
			return -EINVAL;
	}
	if (unshare_flags & CLONE_VM) {
		if (!current_is_single_threaded())
			return -EINVAL;
	}

	return 0;
}

/*
 * Unshare the filesystem structure if it is being shared
 */
static int unshare_fs(unsigned long unshare_flags, struct fs_struct **new_fsp)
{
	struct fs_struct *fs = current->fs;

	if (!(unshare_flags & CLONE_FS) || !fs)
		return 0;

	/* don't need lock here; in the worst case we'll do useless copy */
	if (fs->users == 1)
		return 0;

	*new_fsp = copy_fs_struct(fs);
	if (!*new_fsp)
		return -ENOMEM;

	return 0;
}

/*
 * Unshare file descriptor table if it is being shared
 */
static int unshare_fd(unsigned long unshare_flags, struct files_struct **new_fdp)
{
	struct files_struct *fd = current->files;
	int error = 0;

	if ((unshare_flags & CLONE_FILES) &&
	    (fd && atomic_read(&fd->count) > 1)) {
		*new_fdp = dup_fd(fd, &error);
		if (!*new_fdp)
			return error;
	}

	return 0;
}

/*
 * unshare allows a process to 'unshare' part of the process
 * context which was originally shared using clone.  copy_*
 * functions used by do_fork() cannot be used here directly
 * because they modify an inactive task_struct that is being
 * constructed. Here we are modifying the current, active,
 * task_struct.
 */
SYSCALL_DEFINE1(unshare, unsigned long, unshare_flags)
{
	struct fs_struct *fs, *new_fs = NULL;
	struct files_struct *fd, *new_fd = NULL;
	struct cred *new_cred = NULL;
	struct nsproxy *new_nsproxy = NULL;
	int do_sysvsem = 0;
	int err;

	/*
	 * If unsharing a user namespace must also unshare the thread group
	 * and unshare the filesystem root and working directories.
	 */
	if (unshare_flags & CLONE_NEWUSER)
		unshare_flags |= CLONE_THREAD | CLONE_FS;
	/*
	 * If unsharing vm, must also unshare signal handlers.
	 */
	if (unshare_flags & CLONE_VM)
		unshare_flags |= CLONE_SIGHAND;
	/*
	 * If unsharing a signal handlers, must also unshare the signal queues.
	 */
	if (unshare_flags & CLONE_SIGHAND)
		unshare_flags |= CLONE_THREAD;
	/*
	 * If unsharing namespace, must also unshare filesystem information.
	 */
	if (unshare_flags & CLONE_NEWNS)
		unshare_flags |= CLONE_FS;

	err = check_unshare_flags(unshare_flags);
	if (err)
		goto bad_unshare_out;
	/*
	 * CLONE_NEWIPC must also detach from the undolist: after switching
	 * to a new ipc namespace, the semaphore arrays from the old
	 * namespace are unreachable.
	 */
	if (unshare_flags & (CLONE_NEWIPC|CLONE_SYSVSEM))
		do_sysvsem = 1;
	err = unshare_fs(unshare_flags, &new_fs);
	if (err)
		goto bad_unshare_out;
	err = unshare_fd(unshare_flags, &new_fd);
	if (err)
		goto bad_unshare_cleanup_fs;
	err = unshare_userns(unshare_flags, &new_cred);
	if (err)
		goto bad_unshare_cleanup_fd;
	err = unshare_nsproxy_namespaces(unshare_flags, &new_nsproxy,
					 new_cred, new_fs);
	if (err)
		goto bad_unshare_cleanup_cred;

	if (new_fs || new_fd || do_sysvsem || new_cred || new_nsproxy) {
		if (do_sysvsem) {
			/*
			 * CLONE_SYSVSEM is equivalent to sys_exit().
			 */
			exit_sem(current);
		}
		if (unshare_flags & CLONE_NEWIPC) {
			/* Orphan segments in old ns (see sem above). */
			exit_shm(current);
			shm_init_task(current);
		}

		if (new_nsproxy)
			switch_task_namespaces(current, new_nsproxy);

		task_lock(current);

		if (new_fs) {
			fs = current->fs;
			spin_lock(&fs->lock);
			current->fs = new_fs;
			if (--fs->users)
				new_fs = NULL;
			else
				new_fs = fs;
			spin_unlock(&fs->lock);
		}

		if (new_fd) {
			fd = current->files;
			current->files = new_fd;
			new_fd = fd;
		}

		task_unlock(current);

		if (new_cred) {
			/* Install the new user namespace */
			commit_creds(new_cred);
			new_cred = NULL;
		}
	}

bad_unshare_cleanup_cred:
	if (new_cred)
		put_cred(new_cred);
bad_unshare_cleanup_fd:
	if (new_fd)
		put_files_struct(new_fd);

bad_unshare_cleanup_fs:
	if (new_fs)
		free_fs_struct(new_fs);

bad_unshare_out:
	return err;
}

/*
 *	Helper to unshare the files of the current task.
 *	We don't want to expose copy_files internals to
 *	the exec layer of the kernel.
 */

int unshare_files(struct files_struct **displaced)
{
	struct task_struct *task = current;
	struct files_struct *copy = NULL;
	int error;

	error = unshare_fd(CLONE_FILES, &copy);
	if (error || !copy) {
		*displaced = NULL;
		return error;
	}
	*displaced = task->files;
	task_lock(task);
	task->files = copy;
	task_unlock(task);
	return 0;
}

int sysctl_max_threads(struct ctl_table *table, int write,
		       void __user *buffer, size_t *lenp, loff_t *ppos)
{
	struct ctl_table t;
	int ret;
	int threads = max_threads;
	int min = MIN_THREADS;
	int max = MAX_THREADS;

	t = *table;
	t.data = &threads;
	t.extra1 = &min;
	t.extra2 = &max;

	ret = proc_dointvec_minmax(&t, write, buffer, lenp, ppos);
	if (ret || !write)
		return ret;

	set_max_threads(threads);

	return 0;
}<|MERGE_RESOLUTION|>--- conflicted
+++ resolved
@@ -725,8 +725,11 @@
 	int mm_freed = 0;
 	might_sleep();
 
-	if (atomic_dec_and_test(&mm->mm_users))
+	if (atomic_dec_and_test(&mm->mm_users)) {
 		__mmput(mm);
+		mm_freed = 1;
+	}
+	return mm_freed;
 }
 EXPORT_SYMBOL_GPL(mmput);
 
@@ -739,28 +742,9 @@
 void mmput_async(struct mm_struct *mm)
 {
 	if (atomic_dec_and_test(&mm->mm_users)) {
-<<<<<<< HEAD
-		uprobe_clear_state(mm);
-		exit_aio(mm);
-		ksm_exit(mm);
-		khugepaged_exit(mm); /* must run before exit_mmap */
-		exit_mmap(mm);
-		set_mm_exe_file(mm, NULL);
-		if (!list_empty(&mm->mmlist)) {
-			spin_lock(&mmlist_lock);
-			list_del(&mm->mmlist);
-			spin_unlock(&mmlist_lock);
-		}
-		if (mm->binfmt)
-			module_put(mm->binfmt->module);
-		mmdrop(mm);
-		mm_freed = 1;
-=======
 		INIT_WORK(&mm->async_put_work, mmput_async_fn);
 		schedule_work(&mm->async_put_work);
->>>>>>> d68ba9f1
-	}
-	return mm_freed;
+	}
 }
 
 /**
