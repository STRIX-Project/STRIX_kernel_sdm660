--- conflicted
+++ resolved
@@ -3,11 +3,8 @@
 generic-y += clkdev.h
 generic-y += cputime.h
 generic-y += exec.h
-<<<<<<< HEAD
 generic-y += hash.h
-=======
 generic-y += export.h
->>>>>>> 36d46dd7
 generic-y += irq_work.h
 generic-y += mcs_spinlock.h
 generic-y += mm-arch-hooks.h
