/*
 * Copyright (C) 2007-2009 Michal Simek <monstr@monstr.eu>
 * Copyright (C) 2007-2009 PetaLogix
 * Copyright (C) 2006 Atmark Techno, Inc.
 *
 * MMU code derived from arch/ppc/kernel/head_4xx.S:
 *    Copyright (c) 1995-1996 Gary Thomas <gdt@linuxppc.org>
 *      Initial PowerPC version.
 *    Copyright (c) 1996 Cort Dougan <cort@cs.nmt.edu>
 *      Rewritten for PReP
 *    Copyright (c) 1996 Paul Mackerras <paulus@cs.anu.edu.au>
 *      Low-level exception handers, MMU support, and rewrite.
 *    Copyright (c) 1997 Dan Malek <dmalek@jlc.net>
 *      PowerPC 8xx modifications.
 *    Copyright (c) 1998-1999 TiVo, Inc.
 *      PowerPC 403GCX modifications.
 *    Copyright (c) 1999 Grant Erickson <grant@lcse.umn.edu>
 *      PowerPC 403GCX/405GP modifications.
 *    Copyright 2000 MontaVista Software Inc.
 *	PPC405 modifications
 *      PowerPC 403GCX/405GP modifications.
 * 	Author: MontaVista Software, Inc.
 *         	frank_rowand@mvista.com or source@mvista.com
 * 	   	debbie_chu@mvista.com
 *
 * This file is subject to the terms and conditions of the GNU General Public
 * License. See the file "COPYING" in the main directory of this archive
 * for more details.
 */

#include <linux/linkage.h>
#include <asm/thread_info.h>
#include <asm/page.h>
#include <linux/of_fdt.h>		/* for OF_DT_HEADER */

#ifdef CONFIG_MMU
#include <asm/setup.h> /* COMMAND_LINE_SIZE */
#include <asm/mmu.h>
#include <asm/processor.h>

.data
.global empty_zero_page
.align 12
empty_zero_page:
	.space	4096
.global swapper_pg_dir
swapper_pg_dir:
	.space	4096

#endif /* CONFIG_MMU */

	.text
ENTRY(_start)
#if CONFIG_KERNEL_BASE_ADDR == 0
	brai	TOPHYS(real_start)
	.org	0x100
real_start:
#endif

	mfs	r1, rmsr
	andi	r1, r1, ~2
	mts	rmsr, r1
/*
 * Here is checking mechanism which check if Microblaze has msr instructions
 * We load msr and compare it with previous r1 value - if is the same,
 * msr instructions works if not - cpu don't have them.
 */
	/* r8=0 - I have msr instr, 1 - I don't have them */
	rsubi	r0, r0, 1	/* set the carry bit */
	msrclr	r0, 0x4		/* try to clear it */
	/* read the carry bit, r8 will be '0' if msrclr exists */
	addik	r8, r0, 0

/* r7 may point to an FDT, or there may be one linked in.
   if it's in r7, we've got to save it away ASAP.
   We ensure r7 points to a valid FDT, just in case the bootloader
   is broken or non-existent */
	beqi	r7, no_fdt_arg			/* NULL pointer?  don't copy */
	lw	r11, r0, r7			/* Does r7 point to a */
	rsubi	r11, r11, OF_DT_HEADER		/* valid FDT? */
	beqi	r11, _prepare_copy_fdt
	or	r7, r0, r0		/* clear R7 when not valid DTB */
	bnei	r11, no_fdt_arg			/* No - get out of here */
_prepare_copy_fdt:
	or	r11, r0, r0 /* incremment */
	ori	r4, r0, TOPHYS(_fdt_start)
	ori	r3, r0, (0x4000 - 4)
_copy_fdt:
	lw	r12, r7, r11 /* r12 = r7 + r11 */
	sw	r12, r4, r11 /* addr[r4 + r11] = r12 */
	addik	r11, r11, 4 /* increment counting */
	bgtid	r3, _copy_fdt /* loop for all entries */
	addik	r3, r3, -4 /* descrement loop */
no_fdt_arg:

#ifdef CONFIG_MMU

#ifndef CONFIG_CMDLINE_BOOL
/*
 * handling command line
 * copy command line to __init_end. There is space for storing command line.
 */
	or	r6, r0, r0		/* incremment */
	ori	r4, r0, __init_end	/* load address of command line */
	tophys(r4,r4)			/* convert to phys address */
	ori	r3, r0, COMMAND_LINE_SIZE - 1 /* number of loops */
_copy_command_line:
<<<<<<< HEAD
	lbu	r2, r5, r6 /* r7=r5+r6 - r5 contain pointer to command line */
	sb	r2, r4, r6		/* addr[r4+r6]= r7*/
=======
	lbu	r2, r5, r6 /* r2=r5+r6 - r5 contain pointer to command line */
	sb	r2, r4, r6		/* addr[r4+r6]= r2*/
>>>>>>> 0d0fb0f9
	addik	r6, r6, 1		/* increment counting */
	bgtid	r3, _copy_command_line	/* loop for all entries       */
	addik	r3, r3, -1		/* descrement loop */
	addik	r5, r4, 0		/* add new space for command line */
	tovirt(r5,r5)
#endif /* CONFIG_CMDLINE_BOOL */

#ifdef NOT_COMPILE
/* save bram context */
	or	r6, r0, r0				/* incremment */
	ori	r4, r0, TOPHYS(_bram_load_start)	/* save bram context */
	ori	r3, r0, (LMB_SIZE - 4)
_copy_bram:
	lw	r7, r0, r6		/* r7 = r0 + r6 */
	sw	r7, r4, r6		/* addr[r4 + r6] = r7*/
	addik	r6, r6, 4		/* increment counting */
	bgtid	r3, _copy_bram		/* loop for all entries */
	addik	r3, r3, -4		/* descrement loop */
#endif
	/* We have to turn on the MMU right away. */

	/*
	 * Set up the initial MMU state so we can do the first level of
	 * kernel initialization.  This maps the first 16 MBytes of memory 1:1
	 * virtual to physical.
	 */
	nop
	addik	r3, r0, MICROBLAZE_TLB_SIZE -1	/* Invalidate all TLB entries */
_invalidate:
	mts	rtlbx, r3
	mts	rtlbhi, r0			/* flush: ensure V is clear   */
	bgtid	r3, _invalidate		/* loop for all entries       */
	addik	r3, r3, -1
	/* sync */

	/* Setup the kernel PID */
	mts	rpid,r0			/* Load the kernel PID */
	nop
	bri	4

	/*
	 * We should still be executing code at physical address area
	 * RAM_BASEADDR at this point. However, kernel code is at
	 * a virtual address. So, set up a TLB mapping to cover this once
	 * translation is enabled.
	 */

	addik	r3,r0, CONFIG_KERNEL_START /* Load the kernel virtual address */
	tophys(r4,r3)			/* Load the kernel physical address */

	/*
	 * Configure and load two entries into TLB slots 0 and 1.
	 * In case we are pinning TLBs, these are reserved in by the
	 * other TLB functions.  If not reserving, then it doesn't
	 * matter where they are loaded.
	 */
	andi	r4,r4,0xfffffc00	/* Mask off the real page number */
	ori	r4,r4,(TLB_WR | TLB_EX)	/* Set the write and execute bits */

	andi	r3,r3,0xfffffc00	/* Mask off the effective page number */
	ori	r3,r3,(TLB_VALID | TLB_PAGESZ(PAGESZ_16M))

	mts     rtlbx,r0		/* TLB slow 0 */

	mts	rtlblo,r4		/* Load the data portion of the entry */
	mts	rtlbhi,r3		/* Load the tag portion of the entry */

	addik	r4, r4, 0x01000000	/* Map next 16 M entries */
	addik	r3, r3, 0x01000000

	ori	r6,r0,1			/* TLB slot 1 */
	mts     rtlbx,r6

	mts	rtlblo,r4		/* Load the data portion of the entry */
	mts	rtlbhi,r3		/* Load the tag portion of the entry */

	/*
	 * Load a TLB entry for LMB, since we need access to
	 * the exception vectors, using a 4k real==virtual mapping.
	 */
	ori	r6,r0,3			/* TLB slot 3 */
	mts     rtlbx,r6

	ori	r4,r0,(TLB_WR | TLB_EX)
	ori	r3,r0,(TLB_VALID | TLB_PAGESZ(PAGESZ_4K))

	mts	rtlblo,r4		/* Load the data portion of the entry */
	mts	rtlbhi,r3		/* Load the tag portion of the entry */

	/*
	 * We now have the lower 16 Meg of RAM mapped into TLB entries, and the
	 * caches ready to work.
	 */
turn_on_mmu:
	ori	r15,r0,start_here
	ori	r4,r0,MSR_KERNEL_VMS
	mts	rmsr,r4
	nop
	rted	r15,0			/* enables MMU */
	nop

start_here:
#endif /* CONFIG_MMU */

	/* Initialize small data anchors */
	la	r13, r0, _KERNEL_SDA_BASE_
	la	r2, r0, _KERNEL_SDA2_BASE_

	/* Initialize stack pointer */
	la	r1, r0, init_thread_union + THREAD_SIZE - 4

	/* Initialize r31 with current task address */
	la	r31, r0, init_task

	/*
	 * Call platform dependent initialize function.
	 * Please see $(ARCH)/mach-$(SUBARCH)/setup.c for
	 * the function.
	 */
	la	r9, r0, machine_early_init
	brald	r15, r9
	nop

#ifndef CONFIG_MMU
	la	r15, r0, machine_halt
	braid	start_kernel
	nop
#else
	/*
	 * Initialize the MMU.
	 */
	bralid	r15, mmu_init
	nop

	/* Go back to running unmapped so we can load up new values
	 * and change to using our exception vectors.
	 * On the MicroBlaze, all we invalidate the used TLB entries to clear
	 * the old 16M byte TLB mappings.
	 */
	ori	r15,r0,TOPHYS(kernel_load_context)
	ori	r4,r0,MSR_KERNEL
	mts	rmsr,r4
	nop
	bri	4
	rted	r15,0
	nop

	/* Load up the kernel context */
kernel_load_context:
	# Keep entry 0 and 1 valid. Entry 3 mapped to LMB can go away.
	ori	r5,r0,3
	mts     rtlbx,r5
	nop
	mts	rtlbhi,r0
	nop
	addi	r15, r0, machine_halt
	ori	r17, r0, start_kernel
	ori	r4, r0, MSR_KERNEL_VMS
	mts	rmsr, r4
	nop
	rted	r17, 0		/* enable MMU and jump to start_kernel */
	nop
#endif /* CONFIG_MMU */<|MERGE_RESOLUTION|>--- conflicted
+++ resolved
@@ -105,13 +105,8 @@
 	tophys(r4,r4)			/* convert to phys address */
 	ori	r3, r0, COMMAND_LINE_SIZE - 1 /* number of loops */
 _copy_command_line:
-<<<<<<< HEAD
-	lbu	r2, r5, r6 /* r7=r5+r6 - r5 contain pointer to command line */
-	sb	r2, r4, r6		/* addr[r4+r6]= r7*/
-=======
 	lbu	r2, r5, r6 /* r2=r5+r6 - r5 contain pointer to command line */
 	sb	r2, r4, r6		/* addr[r4+r6]= r2*/
->>>>>>> 0d0fb0f9
 	addik	r6, r6, 1		/* increment counting */
 	bgtid	r3, _copy_command_line	/* loop for all entries       */
 	addik	r3, r3, -1		/* descrement loop */
