--- conflicted
+++ resolved
@@ -28,10 +28,7 @@
 #include <asm-generic/mm_hooks.h>
 #include <asm/cputype.h>
 #include <asm/pgtable.h>
-<<<<<<< HEAD
 #include <linux/msm_rtb.h>
-=======
->>>>>>> b0dc0348
 #include <asm/tlbflush.h>
 
 #ifdef CONFIG_PID_IN_CONTEXTIDR
@@ -189,11 +186,7 @@
 	else
 		ttbr = virt_to_phys(mm->pgd) | ASID(mm) << 48;
 
-<<<<<<< HEAD
-	WRITE_ONCE(task_thread_info(tsk)->ttbr0, ttbr);
-=======
 	task_thread_info(tsk)->ttbr0 = ttbr;
->>>>>>> b0dc0348
 }
 #else
 static inline void update_saved_ttbr0(struct task_struct *tsk,
