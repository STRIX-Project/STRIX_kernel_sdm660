/*
 * Based on arch/arm/kernel/time.c
 *
 * Copyright (C) 1991, 1992, 1995  Linus Torvalds
 * Modifications for ARM (C) 1994-2001 Russell King
 * Copyright (C) 2012 ARM Ltd.
 *
 * This program is free software; you can redistribute it and/or modify
 * it under the terms of the GNU General Public License version 2 as
 * published by the Free Software Foundation.
 *
 * This program is distributed in the hope that it will be useful,
 * but WITHOUT ANY WARRANTY; without even the implied warranty of
 * MERCHANTABILITY or FITNESS FOR A PARTICULAR PURPOSE.  See the
 * GNU General Public License for more details.
 *
 * You should have received a copy of the GNU General Public License
 * along with this program.  If not, see <http://www.gnu.org/licenses/>.
 */

#include <linux/clockchips.h>
#include <linux/export.h>
#include <linux/kernel.h>
#include <linux/interrupt.h>
#include <linux/time.h>
#include <linux/init.h>
#include <linux/sched.h>
#include <linux/smp.h>
#include <linux/timex.h>
#include <linux/errno.h>
#include <linux/profile.h>
#include <linux/syscore_ops.h>
#include <linux/timer.h>
#include <linux/irq.h>
#include <linux/delay.h>
#include <linux/clocksource.h>
#include <linux/clk-provider.h>
#include <linux/acpi.h>

#include <clocksource/arm_arch_timer.h>

#include <asm/thread_info.h>
#include <asm/stacktrace.h>

unsigned long profile_pc(struct pt_regs *regs)
{
	struct stackframe frame;

	if (!in_lock_functions(regs->pc))
		return regs->pc;

	frame.fp = regs->regs[29];
	frame.sp = regs->sp;
	frame.pc = regs->pc;
#ifdef CONFIG_FUNCTION_GRAPH_TRACER
<<<<<<< HEAD
	frame.graph = -1; /* no task info */
=======
	frame.graph = current->curr_ret_stack;
>>>>>>> 34b1d117
#endif
	do {
		int ret = unwind_frame(NULL, &frame);
		if (ret < 0)
			return 0;
	} while (in_lock_functions(frame.pc));

	return frame.pc;
}
EXPORT_SYMBOL(profile_pc);

void __init time_init(void)
{
	u32 arch_timer_rate;

	of_clk_init(NULL);
	clocksource_probe();

	tick_setup_hrtimer_broadcast();

	arch_timer_rate = arch_timer_get_rate();
	if (!arch_timer_rate)
		panic("Unable to initialise architected timer.\n");

	/* Calibrate the delay loop directly */
	lpj_fine = arch_timer_rate / HZ;
}<|MERGE_RESOLUTION|>--- conflicted
+++ resolved
@@ -53,11 +53,7 @@
 	frame.sp = regs->sp;
 	frame.pc = regs->pc;
 #ifdef CONFIG_FUNCTION_GRAPH_TRACER
-<<<<<<< HEAD
-	frame.graph = -1; /* no task info */
-=======
 	frame.graph = current->curr_ret_stack;
->>>>>>> 34b1d117
 #endif
 	do {
 		int ret = unwind_frame(NULL, &frame);
