--- conflicted
+++ resolved
@@ -658,14 +658,11 @@
 	return MIDR_IS_CPU_MODEL_RANGE(midr, MIDR_THUNDERX, rv_min, rv_max);
 }
 
-<<<<<<< HEAD
 static bool runs_at_el2(const struct arm64_cpu_capabilities *entry)
 {
 	return is_kernel_in_hyp_mode();
 }
 
-=======
->>>>>>> 34b1d117
 #ifdef CONFIG_UNMAP_KERNEL_AT_EL0
 static int __kpti_forced; /* 0: not forced, >0: forced on, <0: forced off */
 
@@ -696,11 +693,7 @@
 	__kpti_forced = enabled ? 1 : -1;
 	return 0;
 }
-<<<<<<< HEAD
-__setup("kpti=", parse_kpti);
-=======
 early_param("kpti", parse_kpti);
->>>>>>> 34b1d117
 #endif	/* CONFIG_UNMAP_KERNEL_AT_EL0 */
 
 static const struct arm64_cpu_capabilities arm64_features[] = {
@@ -758,14 +751,11 @@
 		.matches = cpufeature_pan_not_uao,
 	},
 #endif /* CONFIG_ARM64_PAN */
-<<<<<<< HEAD
 	{
 		.desc = "Virtualization Host Extensions",
 		.capability = ARM64_HAS_VIRT_HOST_EXTN,
 		.matches = runs_at_el2,
 	},
-=======
->>>>>>> 34b1d117
 #ifdef CONFIG_UNMAP_KERNEL_AT_EL0
 	{
 		.capability = ARM64_UNMAP_KERNEL_AT_EL0,
@@ -889,12 +879,7 @@
  * Run through the enabled capabilities and enable() it on all active
  * CPUs
  */
-<<<<<<< HEAD
 void __init enable_cpu_capabilities(const struct arm64_cpu_capabilities *caps)
-=======
-static void __init
-enable_cpu_capabilities(const struct arm64_cpu_capabilities *caps)
->>>>>>> 34b1d117
 {
 	int i;
 
@@ -1068,15 +1053,9 @@
 	if (!cwg)
 		pr_warn("No Cache Writeback Granule information, assuming cache line size %d\n",
 			cls);
-<<<<<<< HEAD
 	if (ARCH_DMA_MINALIGN < cls)
 		pr_warn("ARCH_DMA_MINALIGN smaller than the Cache Writeback Granule (%d < %d)\n",
 			ARCH_DMA_MINALIGN, cls);
-=======
-	if (L1_CACHE_BYTES < cls)
-		pr_warn("L1_CACHE_BYTES smaller than the Cache Writeback Granule (%d < %d)\n",
-			L1_CACHE_BYTES, cls);
->>>>>>> 34b1d117
 }
 
 static bool __maybe_unused
