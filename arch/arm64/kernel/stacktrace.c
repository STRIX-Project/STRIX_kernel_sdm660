/*
 * Stack tracing support
 *
 * Copyright (C) 2012 ARM Ltd.
 *
 * This program is free software; you can redistribute it and/or modify
 * it under the terms of the GNU General Public License version 2 as
 * published by the Free Software Foundation.
 *
 * This program is distributed in the hope that it will be useful,
 * but WITHOUT ANY WARRANTY; without even the implied warranty of
 * MERCHANTABILITY or FITNESS FOR A PARTICULAR PURPOSE.  See the
 * GNU General Public License for more details.
 *
 * You should have received a copy of the GNU General Public License
 * along with this program.  If not, see <http://www.gnu.org/licenses/>.
 */
#include <linux/kasan.h>
#include <linux/kernel.h>
#include <linux/export.h>
#include <linux/ftrace.h>
#include <linux/sched.h>
#include <linux/stacktrace.h>

#include <asm/irq.h>
#include <asm/stack_pointer.h>
#include <asm/stacktrace.h>

/*
 * AArch64 PCS assigns the frame pointer to x29.
 *
 * A simple function prologue looks like this:
 * 	sub	sp, sp, #0x10
 *   	stp	x29, x30, [sp]
 *	mov	x29, sp
 *
 * A simple function epilogue looks like this:
 *	mov	sp, x29
 *	ldp	x29, x30, [sp]
 *	add	sp, sp, #0x10
 */
int notrace unwind_frame(struct task_struct *tsk, struct stackframe *frame)
{
	unsigned long high, low;
	unsigned long fp = frame->fp;
	unsigned long irq_stack_ptr;

	/*
	 * Switching between stacks is valid when tracing current and in
	 * non-preemptible context.
	 */
	if (tsk == current && !preemptible())
		irq_stack_ptr = IRQ_STACK_PTR(smp_processor_id());
	else
		irq_stack_ptr = 0;

	low  = frame->sp;
	/* irq stacks are not THREAD_SIZE aligned */
	if (on_irq_stack(frame->sp, raw_smp_processor_id()))
		high = irq_stack_ptr;
	else
		high = ALIGN(low, THREAD_SIZE) - 0x20;

	if (fp < low || fp > high || fp & 0xf)
		return -EINVAL;

	kasan_disable_current();

	frame->sp = fp + 0x10;
	frame->fp = *(unsigned long *)(fp);
	frame->pc = *(unsigned long *)(fp + 8);

<<<<<<< HEAD
	kasan_enable_current();

#ifdef CONFIG_FUNCTION_GRAPH_TRACER
	if (tsk && tsk->ret_stack &&
			(frame->pc == (unsigned long)return_to_handler)) {
=======
#ifdef CONFIG_FUNCTION_GRAPH_TRACER
	if (tsk && tsk->ret_stack &&
			(frame->pc == (unsigned long)return_to_handler)) {
		if (WARN_ON_ONCE(frame->graph == -1))
			return -EINVAL;
		if (frame->graph < -1)
			frame->graph += FTRACE_NOTRACE_DEPTH;

>>>>>>> 34b1d117
		/*
		 * This is a case where function graph tracer has
		 * modified a return address (LR) in a stack frame
		 * to hook a function return.
		 * So replace it to an original value.
		 */
		frame->pc = tsk->ret_stack[frame->graph--].ret;
	}
#endif /* CONFIG_FUNCTION_GRAPH_TRACER */

	/*
	 * Check whether we are going to walk through from interrupt stack
	 * to task stack.
	 * If we reach the end of the stack - and its an interrupt stack,
	 * unpack the dummy frame to find the original elr.
	 *
	 * Check the frame->fp we read from the bottom of the irq_stack,
	 * and the original task stack pointer are both in current->stack.
	 */
	if (frame->sp == irq_stack_ptr) {
		struct pt_regs *irq_args;
		unsigned long orig_sp = IRQ_STACK_TO_TASK_STACK(irq_stack_ptr);

		if (object_is_on_stack((void *)orig_sp) &&
		   object_is_on_stack((void *)frame->fp)) {
			frame->sp = orig_sp;

			/* orig_sp is the saved pt_regs, find the elr */
			irq_args = (struct pt_regs *)orig_sp;
			frame->pc = irq_args->pc;
		} else {
			/*
			 * This frame has a non-standard format, and we
			 * didn't fix it, because the data looked wrong.
			 * Refuse to output this frame.
			 */
			return -EINVAL;
		}
	}

	return 0;
}

void notrace walk_stackframe(struct task_struct *tsk, struct stackframe *frame,
		     int (*fn)(struct stackframe *, void *), void *data)
{
	while (1) {
		int ret;

		if (fn(frame, data))
			break;
		ret = unwind_frame(tsk, frame);
		if (ret < 0)
			break;
	}
}

#ifdef CONFIG_STACKTRACE
struct stack_trace_data {
	struct stack_trace *trace;
	unsigned int no_sched_functions;
	unsigned int skip;
};

static int save_trace(struct stackframe *frame, void *d)
{
	struct stack_trace_data *data = d;
	struct stack_trace *trace = data->trace;
	unsigned long addr = frame->pc;

	if (data->no_sched_functions && in_sched_functions(addr))
		return 0;
	if (data->skip) {
		data->skip--;
		return 0;
	}

	trace->entries[trace->nr_entries++] = addr;

	return trace->nr_entries >= trace->max_entries;
}

static noinline void __save_stack_trace(struct task_struct *tsk,
	struct stack_trace *trace, unsigned int nosched)
{
	struct stack_trace_data data;
	struct stackframe frame;

	if (!try_get_task_stack(tsk))
		return;

	data.trace = trace;
	data.skip = trace->skip;
	data.no_sched_functions = nosched;

	if (tsk != current) {
		frame.fp = thread_saved_fp(tsk);
		frame.sp = thread_saved_sp(tsk);
		frame.pc = thread_saved_pc(tsk);
	} else {
		/* We don't want this function nor the caller */
		data.skip += 2;
		frame.fp = (unsigned long)__builtin_frame_address(0);
		frame.sp = current_stack_pointer;
		frame.pc = (unsigned long)__save_stack_trace;
	}
#ifdef CONFIG_FUNCTION_GRAPH_TRACER
	frame.graph = tsk->curr_ret_stack;
#endif

	walk_stackframe(tsk, &frame, save_trace, &data);
	if (trace->nr_entries < trace->max_entries)
		trace->entries[trace->nr_entries++] = ULONG_MAX;

	put_task_stack(tsk);
<<<<<<< HEAD
}
EXPORT_SYMBOL(save_stack_trace_tsk);

void save_stack_trace_tsk(struct task_struct *tsk, struct stack_trace *trace)
{
	__save_stack_trace(tsk, trace, 1);
=======
>>>>>>> 34b1d117
}

void save_stack_trace(struct stack_trace *trace)
{
	__save_stack_trace(current, trace, 0);
}

EXPORT_SYMBOL_GPL(save_stack_trace);
#endif<|MERGE_RESOLUTION|>--- conflicted
+++ resolved
@@ -70,13 +70,8 @@
 	frame->fp = *(unsigned long *)(fp);
 	frame->pc = *(unsigned long *)(fp + 8);
 
-<<<<<<< HEAD
 	kasan_enable_current();
 
-#ifdef CONFIG_FUNCTION_GRAPH_TRACER
-	if (tsk && tsk->ret_stack &&
-			(frame->pc == (unsigned long)return_to_handler)) {
-=======
 #ifdef CONFIG_FUNCTION_GRAPH_TRACER
 	if (tsk && tsk->ret_stack &&
 			(frame->pc == (unsigned long)return_to_handler)) {
@@ -85,7 +80,6 @@
 		if (frame->graph < -1)
 			frame->graph += FTRACE_NOTRACE_DEPTH;
 
->>>>>>> 34b1d117
 		/*
 		 * This is a case where function graph tracer has
 		 * modified a return address (LR) in a stack frame
@@ -201,15 +195,12 @@
 		trace->entries[trace->nr_entries++] = ULONG_MAX;
 
 	put_task_stack(tsk);
-<<<<<<< HEAD
 }
 EXPORT_SYMBOL(save_stack_trace_tsk);
 
 void save_stack_trace_tsk(struct task_struct *tsk, struct stack_trace *trace)
 {
 	__save_stack_trace(tsk, trace, 1);
-=======
->>>>>>> 34b1d117
 }
 
 void save_stack_trace(struct stack_trace *trace)
