/*
 * linux/arch/arm/mach-omap1/serial.c
 *
 * OMAP1 serial support.
 *
 * This program is free software; you can redistribute it and/or modify
 * it under the terms of the GNU General Public License version 2 as
 * published by the Free Software Foundation.
 */

#include <linux/module.h>
#include <linux/kernel.h>
#include <linux/init.h>
#include <linux/irq.h>
#include <linux/delay.h>
#include <linux/serial.h>
#include <linux/tty.h>
#include <linux/serial_8250.h>
#include <linux/serial_reg.h>
#include <linux/clk.h>
#include <linux/io.h>

#include <asm/mach-types.h>

#include <plat/board.h>
#include <plat/mux.h>
#include <mach/gpio.h>
#include <plat/fpga.h>

static struct clk * uart1_ck;
static struct clk * uart2_ck;
static struct clk * uart3_ck;

static inline unsigned int omap_serial_in(struct plat_serial8250_port *up,
					  int offset)
{
	offset <<= up->regshift;
	return (unsigned int)__raw_readb(up->membase + offset);
}

static inline void omap_serial_outp(struct plat_serial8250_port *p, int offset,
				    int value)
{
	offset <<= p->regshift;
	__raw_writeb(value, p->membase + offset);
}

/*
 * Internal UARTs need to be initialized for the 8250 autoconfig to work
 * properly. Note that the TX watermark initialization may not be needed
 * once the 8250.c watermark handling code is merged.
 */
static void __init omap_serial_reset(struct plat_serial8250_port *p)
{
	omap_serial_outp(p, UART_OMAP_MDR1, 0x07);	/* disable UART */
	omap_serial_outp(p, UART_OMAP_SCR, 0x08);	/* TX watermark */
	omap_serial_outp(p, UART_OMAP_MDR1, 0x00);	/* enable UART */

	if (!cpu_is_omap15xx()) {
		omap_serial_outp(p, UART_OMAP_SYSC, 0x01);
		while (!(omap_serial_in(p, UART_OMAP_SYSC) & 0x01));
	}
}

static struct plat_serial8250_port serial_platform_data[] = {
	{
		.mapbase	= OMAP_UART1_BASE,
		.irq		= INT_UART1,
		.flags		= UPF_BOOT_AUTOCONF,
		.iotype		= UPIO_MEM,
		.regshift	= 2,
		.uartclk	= OMAP16XX_BASE_BAUD * 16,
	},
	{
		.mapbase	= OMAP_UART2_BASE,
		.irq		= INT_UART2,
		.flags		= UPF_BOOT_AUTOCONF,
		.iotype		= UPIO_MEM,
		.regshift	= 2,
		.uartclk	= OMAP16XX_BASE_BAUD * 16,
	},
	{
		.mapbase	= OMAP_UART3_BASE,
		.irq		= INT_UART3,
		.flags		= UPF_BOOT_AUTOCONF,
		.iotype		= UPIO_MEM,
		.regshift	= 2,
		.uartclk	= OMAP16XX_BASE_BAUD * 16,
	},
	{ },
};

static struct platform_device serial_device = {
	.name			= "serial8250",
	.id			= PLAT8250_DEV_PLATFORM,
	.dev			= {
		.platform_data	= serial_platform_data,
	},
};

/*
 * Note that on Innovator-1510 UART2 pins conflict with USB2.
 * By default UART2 does not work on Innovator-1510 if you have
 * USB OHCI enabled. To use UART2, you must disable USB2 first.
 */
void __init omap_serial_init(void)
{
	int i;

	if (cpu_is_omap7xx()) {
		serial_platform_data[0].regshift = 0;
		serial_platform_data[1].regshift = 0;
		serial_platform_data[0].irq = INT_7XX_UART_MODEM_1;
		serial_platform_data[1].irq = INT_7XX_UART_MODEM_IRDA_2;
	}

	if (cpu_is_omap15xx()) {
		serial_platform_data[0].uartclk = OMAP1510_BASE_BAUD * 16;
		serial_platform_data[1].uartclk = OMAP1510_BASE_BAUD * 16;
		serial_platform_data[2].uartclk = OMAP1510_BASE_BAUD * 16;
	}

	for (i = 0; i < OMAP_MAX_NR_PORTS; i++) {
<<<<<<< HEAD
=======
		unsigned char reg;

		/* Static mapping, never released */
		serial_platform_data[i].membase =
			ioremap(serial_platform_data[i].mapbase, SZ_2K);
		if (!serial_platform_data[i].membase) {
			printk(KERN_ERR "Could not ioremap uart%i\n", i);
			continue;
		}

>>>>>>> ce491cf8
		switch (i) {
		case 0:
			uart1_ck = clk_get(NULL, "uart1_ck");
			if (IS_ERR(uart1_ck))
				printk("Could not get uart1_ck\n");
			else {
				clk_enable(uart1_ck);
				if (cpu_is_omap15xx())
					clk_set_rate(uart1_ck, 12000000);
			}
			break;
		case 1:
			uart2_ck = clk_get(NULL, "uart2_ck");
			if (IS_ERR(uart2_ck))
				printk("Could not get uart2_ck\n");
			else {
				clk_enable(uart2_ck);
				if (cpu_is_omap15xx())
					clk_set_rate(uart2_ck, 12000000);
				else
					clk_set_rate(uart2_ck, 48000000);
			}
			break;
		case 2:
			uart3_ck = clk_get(NULL, "uart3_ck");
			if (IS_ERR(uart3_ck))
				printk("Could not get uart3_ck\n");
			else {
				clk_enable(uart3_ck);
				if (cpu_is_omap15xx())
					clk_set_rate(uart3_ck, 12000000);
			}
			break;
		}
		omap_serial_reset(&serial_platform_data[i]);
	}
}

#ifdef CONFIG_OMAP_SERIAL_WAKE

static irqreturn_t omap_serial_wake_interrupt(int irq, void *dev_id)
{
	/* Need to do something with serial port right after wake-up? */
	return IRQ_HANDLED;
}

/*
 * Reroutes serial RX lines to GPIO lines for the duration of
 * sleep to allow waking up the device from serial port even
 * in deep sleep.
 */
void omap_serial_wake_trigger(int enable)
{
	if (!cpu_is_omap16xx())
		return;

	if (uart1_ck != NULL) {
		if (enable)
			omap_cfg_reg(V14_16XX_GPIO37);
		else
			omap_cfg_reg(V14_16XX_UART1_RX);
	}
	if (uart2_ck != NULL) {
		if (enable)
			omap_cfg_reg(R9_16XX_GPIO18);
		else
			omap_cfg_reg(R9_16XX_UART2_RX);
	}
	if (uart3_ck != NULL) {
		if (enable)
			omap_cfg_reg(L14_16XX_GPIO49);
		else
			omap_cfg_reg(L14_16XX_UART3_RX);
	}
}

static void __init omap_serial_set_port_wakeup(int gpio_nr)
{
	int ret;

	ret = gpio_request(gpio_nr, "UART wake");
	if (ret < 0) {
		printk(KERN_ERR "Could not request UART wake GPIO: %i\n",
		       gpio_nr);
		return;
	}
	gpio_direction_input(gpio_nr);
	ret = request_irq(gpio_to_irq(gpio_nr), &omap_serial_wake_interrupt,
			  IRQF_TRIGGER_RISING, "serial wakeup", NULL);
	if (ret) {
		gpio_free(gpio_nr);
		printk(KERN_ERR "No interrupt for UART wake GPIO: %i\n",
		       gpio_nr);
		return;
	}
	enable_irq_wake(gpio_to_irq(gpio_nr));
}

static int __init omap_serial_wakeup_init(void)
{
	if (!cpu_is_omap16xx())
		return 0;

	if (uart1_ck != NULL)
		omap_serial_set_port_wakeup(37);
	if (uart2_ck != NULL)
		omap_serial_set_port_wakeup(18);
	if (uart3_ck != NULL)
		omap_serial_set_port_wakeup(49);

	return 0;
}
late_initcall(omap_serial_wakeup_init);

#endif	/* CONFIG_OMAP_SERIAL_WAKE */

static int __init omap_init(void)
{
	return platform_device_register(&serial_device);
}
arch_initcall(omap_init);<|MERGE_RESOLUTION|>--- conflicted
+++ resolved
@@ -121,9 +121,6 @@
 	}
 
 	for (i = 0; i < OMAP_MAX_NR_PORTS; i++) {
-<<<<<<< HEAD
-=======
-		unsigned char reg;
 
 		/* Static mapping, never released */
 		serial_platform_data[i].membase =
@@ -132,8 +129,6 @@
 			printk(KERN_ERR "Could not ioremap uart%i\n", i);
 			continue;
 		}
-
->>>>>>> ce491cf8
 		switch (i) {
 		case 0:
 			uart1_ck = clk_get(NULL, "uart1_ck");
