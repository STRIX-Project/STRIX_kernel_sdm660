--- conflicted
+++ resolved
@@ -244,13 +244,7 @@
 	keypad_data = sdp4430_keypad_data;
 
 	pdev = omap_device_build(name, id, oh, keypad_data,
-<<<<<<< HEAD
-			sizeof(struct omap4_keypad_platform_data),
-			omap_keyboard_latency,
-			ARRAY_SIZE(omap_keyboard_latency), 0);
-=======
 			sizeof(struct omap4_keypad_platform_data), NULL, 0, 0);
->>>>>>> df80442d
 
 	if (IS_ERR(pdev)) {
 		WARN(1, "Can't build omap_device for %s:%s.\n",
@@ -274,12 +268,7 @@
 		return;
 	}
 
-<<<<<<< HEAD
-	pdev = omap_device_build("omap-mailbox", -1, oh, NULL, 0,
-				mbox_latencies, ARRAY_SIZE(mbox_latencies), 0);
-=======
 	pdev = omap_device_build("omap-mailbox", -1, oh, NULL, 0, NULL, 0, 0);
->>>>>>> df80442d
 	WARN(IS_ERR(pdev), "%s: could not build device, err %ld\n",
 						__func__, PTR_ERR(pdev));
 }
@@ -392,12 +381,7 @@
 
 	spi_num++;
 	pdev = omap_device_build(name, spi_num, oh, pdata,
-<<<<<<< HEAD
-				sizeof(*pdata),	omap_mcspi_latency,
-				ARRAY_SIZE(omap_mcspi_latency), 0);
-=======
 				sizeof(*pdata),	NULL, 0, 0);
->>>>>>> df80442d
 	WARN(IS_ERR(pdev), "Can't build omap_device for %s:%s\n",
 				name, oh->name);
 	kfree(pdata);
@@ -740,13 +724,7 @@
 		return -EINVAL;
 	}
 
-<<<<<<< HEAD
-	pdev = omap_device_build(dev_name, id, oh, NULL, 0,
-				omap_wdt_latency,
-				ARRAY_SIZE(omap_wdt_latency), 0);
-=======
 	pdev = omap_device_build(dev_name, id, oh, NULL, 0, NULL, 0, 0);
->>>>>>> df80442d
 	WARN(IS_ERR(pdev), "Can't build omap_device for %s:%s.\n",
 				dev_name, oh->name);
 	return 0;
