/* Copyright (c) 2017, The Linux Foundation. All rights reserved.
 *
 * This program is free software; you can redistribute it and/or modify
 * it under the terms of the GNU General Public License version 2 and
 * only version 2 as published by the Free Software Foundation.
 *
 * This program is distributed in the hope that it will be useful,
 * but WITHOUT ANY WARRANTY; without even the implied warranty of
 * MERCHANTABILITY or FITNESS FOR A PARTICULAR PURPOSE.  See the
 * GNU General Public License for more details.
 */

#include "sdm660.dtsi"

/ {
	model = "Qualcomm Technologies, Inc. SDM 636";
	compatible = "qcom,sdm636";
	qcom,msm-id = <345 0x0>;

	reserved-memory {
		/delete-node/ cdsp_fw_region@94a00000;

		buffer_mem: buffer_region@94a00000 {
			compatible = "removed-dma-pool";
			no-map;
			reg = <0x0 0x94a00000 0x0 0x100000>;
		};
	};
};

&soc {
	/delete-node/ qcom,turing@1a300000;
<<<<<<< HEAD
};

&soc {
	/delete-node/ arm,smmu-turing_q6@5180000;
	qcom,msm_fastrpc {
		/delete-node/ qcom,msm_fastrpc_compute_cb5;
		/delete-node/ qcom,msm_fastrpc_compute_cb6;
		/delete-node/ qcom,msm_fastrpc_compute_cb7;
		/delete-node/ qcom,msm_fastrpc_compute_cb8;
		/delete-node/ qcom,msm_fastrpc_compute_cb9;
		/delete-node/ qcom,msm_fastrpc_compute_cb10;
		/delete-node/ qcom,msm_fastrpc_compute_cb11;
		/delete-node/ qcom,msm_fastrpc_compute_cb12;
		/delete-node/ qcom,msm_fastrpc_compute_cb13;
=======

	devfreq_memlat_4: qcom,arm-memlat-mon-4 {
		qcom,core-dev-table =
		< 1113600 762 >,
		< 1401600 3879 >,
		< 1804800 5163 >;
	};

	devfreq_cpufreq: devfreq-cpufreq {
		mincpubw-cpufreq {
			cpu-to-dev-map-4 =
				< 1113600 762 >,
				< 1401600 2086 >,
				< 1747200 2929 >,
				< 1804800 5163 >;
		};
>>>>>>> 9fdd421d
	};
};<|MERGE_RESOLUTION|>--- conflicted
+++ resolved
@@ -30,22 +30,6 @@
 
 &soc {
 	/delete-node/ qcom,turing@1a300000;
-<<<<<<< HEAD
-};
-
-&soc {
-	/delete-node/ arm,smmu-turing_q6@5180000;
-	qcom,msm_fastrpc {
-		/delete-node/ qcom,msm_fastrpc_compute_cb5;
-		/delete-node/ qcom,msm_fastrpc_compute_cb6;
-		/delete-node/ qcom,msm_fastrpc_compute_cb7;
-		/delete-node/ qcom,msm_fastrpc_compute_cb8;
-		/delete-node/ qcom,msm_fastrpc_compute_cb9;
-		/delete-node/ qcom,msm_fastrpc_compute_cb10;
-		/delete-node/ qcom,msm_fastrpc_compute_cb11;
-		/delete-node/ qcom,msm_fastrpc_compute_cb12;
-		/delete-node/ qcom,msm_fastrpc_compute_cb13;
-=======
 
 	devfreq_memlat_4: qcom,arm-memlat-mon-4 {
 		qcom,core-dev-table =
@@ -62,6 +46,20 @@
 				< 1747200 2929 >,
 				< 1804800 5163 >;
 		};
->>>>>>> 9fdd421d
+	};
+};
+
+&soc {
+	/delete-node/ arm,smmu-turing_q6@5180000;
+	qcom,msm_fastrpc {
+		/delete-node/ qcom,msm_fastrpc_compute_cb5;
+		/delete-node/ qcom,msm_fastrpc_compute_cb6;
+		/delete-node/ qcom,msm_fastrpc_compute_cb7;
+		/delete-node/ qcom,msm_fastrpc_compute_cb8;
+		/delete-node/ qcom,msm_fastrpc_compute_cb9;
+		/delete-node/ qcom,msm_fastrpc_compute_cb10;
+		/delete-node/ qcom,msm_fastrpc_compute_cb11;
+		/delete-node/ qcom,msm_fastrpc_compute_cb12;
+		/delete-node/ qcom,msm_fastrpc_compute_cb13;
 	};
 };